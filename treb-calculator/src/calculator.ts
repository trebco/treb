--- conflicted
+++ resolved
@@ -1,2652 +1,2623 @@
-/*
- * This file is part of TREB.
- *
- * TREB is free software: you can redistribute it and/or modify it under the 
- * terms of the GNU General Public License as published by the Free Software 
- * Foundation, either version 3 of the License, or (at your option) any 
- * later version.
- *
- * TREB is distributed in the hope that it will be useful, but WITHOUT ANY 
- * WARRANTY; without even the implied warranty of MERCHANTABILITY or FITNESS 
- * FOR A PARTICULAR PURPOSE. See the GNU General Public License for more 
- * details.
- *
- * You should have received a copy of the GNU General Public License along 
- * with TREB. If not, see <https://www.gnu.org/licenses/>. 
- *
- * Copyright 2022-2023 trebco, llc. 
- * info@treb.app
- * 
- */
-
-import type { Cell, ICellAddress, ICellAddress2, UnionValue, EvaluateOptions,
-         ArrayUnion, IArea, CellDataWithAddress, CellValue} from 'treb-base-types';
-import { Localization, Area, ValueType, IsCellAddress} from 'treb-base-types';
-         
-import type { ExpressionUnit, DependencyList, UnitRange, UnitAddress, UnitIdentifier } from 'treb-parser';
-import { Parser,
-         DecimalMarkType, ArgumentSeparatorType, QuotedSheetNameRegex } from 'treb-parser';
-
-import { Graph } from './dag/graph';
-import type { SpreadsheetVertex } from './dag/spreadsheet_vertex';
-import type { CalculationResult } from './dag/spreadsheet_vertex_base';
-
-import { ExpressionCalculator, UnionIsMetadata } from './expression-calculator';
-import * as Utilities from './utilities';
-
-import { FunctionLibrary } from './function-library';
-import type { FunctionMap} from './descriptors';
-import { ReturnType } from './descriptors';
-import { AltFunctionLibrary, BaseFunctionLibrary } from './functions/base-functions';
-import { FinanceFunctionLibrary } from './functions/finance-functions';
-import { TextFunctionLibrary, TextFunctionAliases } from './functions/text-functions';
-import { InformationFunctionLibrary } from './functions/information-functions';
-import { StatisticsFunctionLibrary, StatisticsFunctionAliases } from './functions/statistics-functions';
-import { ComplexFunctionLibrary } from './functions/complex-functions';
-import { MatrixFunctionLibrary } from './functions/matrix-functions';
-
-import { Variance } from './functions/statistics-functions';
-
-import * as Primitives from './primitives';
-
-import type { DataModel, Annotation, FunctionDescriptor, Sheet, ConditionalFormat } from 'treb-grid';
-import type { LeafVertex } from './dag/graph';
-
-import { ArgumentError, ReferenceError, UnknownError, ValueError, ExpressionError, NAError, DivideByZeroError } from './function-error';
-import { StateLeafVertex } from './dag/state_leaf_vertex';
-import { CalculationLeafVertex } from './dag/calculation_leaf_vertex';
-
-/**
- * breaking this out so we can use it for export (TODO)
- * 
- * @param type 
- * @returns 
- */
-const TranslateSubtotalType = (type: string|number): number => {
-
-  if (typeof type === 'string') {
-    type = type.toUpperCase();
-    switch (type) {
-      case 'AVERAGE':
-      case 'MEAN':
-        type = 101;
-        break;
-
-      case 'COUNT':
-        type = 102;
-        break;
-
-      case 'COUNTA':
-        type = 103;
-        break;
-
-      case 'MAX':
-        type = 104;
-        break;
-
-      case 'MIN':
-        type = 105;
-        break;
-
-      case 'PRODUCT':
-        type = 106;
-        break;
-          
-      case 'STDEV':
-        type = 107;
-        break;
-
-      case 'STDEVP':
-        type = 108;
-        break;
-          
-      case 'SUM':
-        type = 109;
-        break;
-
-      case 'VAR':
-        type = 110;
-        break;
-
-      case 'VARP':
-        type = 111;
-        break;
-              
-      default:
-        type = 0;
-        break;
-    }
-  }
-  
-  return type;
-
-};
-
-/**
- * we're providing a runtime option for how to handle complex numbers.
- * we will need to pass that into the calculator when it's created to
- * control which functions are loaded.
- */
-export interface CalculatorOptions {
-
-  /**
-   * enable handling complex numbers in function calculation. 
-   * @see EmbeddedSpreadsheetOptions
-   */
-  complex_numbers: 'on'|'off';
-
-}
-
-const default_calculator_options: CalculatorOptions = {
-  complex_numbers: 'off',
-};
-
-/**
- * Calculator now extends graph. there's a 1-1 relationship between the
- * two, and we wind up passing a lot of operations from one to the other.
- * this also simplifies the callback structure, as we can use local methods.
- *
- * NOTE: graph vertices hold references to cells. while that makes lookups
- * more efficient, it causes problems if you mutate the sheet (adding or
- * removing rows or columns).
- *
- * in that event, you need to flush the graph to force rebuilding references
- * (TODO: just rebuild references). after mutating the sheet, call
- * ```
- * Calculator.Reset();
- * ```
- * 
- */
-export class Calculator extends Graph {
-
-  // FIXME: need a way to share/pass parser flags
-
-  // public readonly parser: Parser = new Parser();
-  /** localized parser instance. we're sharing. */
-  protected get parser(): Parser {
-    return this.model.parser;
-  }
-
-  protected readonly library = new FunctionLibrary();
-
-  protected registered_libraries: Record<string, boolean> = {};
-
-//  protected notifier_id_source = 100;
-//  protected notifiers: InternalNotifierType[] = [];
-
-  // protected graph: Graph = new Graph(); // |null = null;
-  // protected status: GraphStatus = GraphStatus.OK;
-
-  /*
-  // FIXME: why is this a separate class? [actually is this a composition issue?]
-  protected expression_calculator = new ExpressionCalculator(
-      this.library,
-      this.parser);
-    */
-
-  protected expression_calculator: ExpressionCalculator;
-
-  /** the next calculation must do a full rebuild -- set on reset */
-  protected full_rebuild_required = false;
-
-  constructor(protected readonly model: DataModel, calculator_options: Partial<CalculatorOptions> = {}) {
-
-    super();
-
-    this.expression_calculator = new ExpressionCalculator(this.library, this.parser);
-
-
-    // at the moment options are only used here; in the future
-    // we may need to extend handling.
-
-    const options: CalculatorOptions = {
-      ...default_calculator_options, 
-      ...calculator_options,
-    };
-
-    if (options.complex_numbers === 'on') {
-
-      // complex number handling: we need to change SQRT, POWER and ^
-
-      for (const key of Object.keys(AltFunctionLibrary)) {
-        BaseFunctionLibrary[key] = AltFunctionLibrary[key];
-      }
-
-      Primitives.UseComplex();
-
-
-    }
-
-    this.UpdateLocale(); // for parser
-
-    // base functions
-    this.library.Register(
-      BaseFunctionLibrary,
-      TextFunctionLibrary,        // we split out text functions
-      StatisticsFunctionLibrary,  // also stats (wip)
-      FinanceFunctionLibrary,     // also this (wip)
-      InformationFunctionLibrary, // etc
-      ComplexFunctionLibrary,
-      MatrixFunctionLibrary,
-
-      );
-   
-    // aliases
-    for (const key of Object.keys(StatisticsFunctionAliases)) {
-      this.library.Alias(key, StatisticsFunctionAliases[key]);
-    }
-    for (const key of Object.keys(TextFunctionAliases)) {
-      this.library.Alias(key, TextFunctionAliases[key]);
-    }
-
-    // special functions... need reference to the graph (this)
-
-    this.library.Register({
-
-      /**
-       * this function is here because it checks whether rows are hidden or 
-       * not. cell dependencies don't track that, so we need to do it here. 
-       * and it needs to be volatile. this is an ugly, ugly function.
-       */
-      Subtotal: {
-        arguments: [
-          { name: 'type' },
-          { name: 'range', metadata: true, }
-        ],
-        fn: (type: number|string, ...args: any[]): UnionValue => {
-
-          type = TranslateSubtotalType(type);
-
-          // validate, I guess
-
-          if (type > 100) { 
-            type -= 100; 
-          }
-
-          if (type < 1 || type > 11) {
-            return ArgumentError();
-          }
-
-          // any number of ranges are allowed, they will inherit
-          // the properties of the last argument so they will all
-          // return metadata
-
-          const flat = Utilities.FlattenBoxed(args);
-
-          // values is the set of values from the arguments that
-          // are numbers -- not strings, not errors -- and are not
-          // hidden. that last thing is the hard part.
-
-          // there's one other thing we care about which is non-empty,
-          // for COUNTA -- we can do that separately
-
-          const values: number[] = [];
-          let counta = 0;
-          let sum = 0;
-
-          let sheet: Sheet|undefined;
-
-          for (const entry of flat) {
-
-            // where is the metadata type? sigh
-
-            const address = (entry.value?.address) as UnitAddress;
-            if (!address) {
-              return ReferenceError();
-            }
-
-            if (!sheet || sheet.id !== address.sheet_id) {
-
-              if (!address.sheet_id) {
-                console.warn('invalid reference in metadata')
-                return ReferenceError();
-              }
-              
-              sheet = this.model.sheets.Find(address.sheet_id);
-              if (!sheet) {
-                console.warn('invalid sheet in metadata')
-                return ReferenceError();
-              }
-
-            }
-
-            const height = sheet.GetRowHeight(address.row);
-            if (!height) {
-              continue;
-            }
-
-            const entry_value = entry.value?.value;
-
-            // counta includes empty strings
-
-            if (typeof entry_value === 'undefined') {
-              continue;
-            }
-
-            counta++;
-
-            if (typeof entry_value === 'number') {
-              sum += entry_value;
-              values.push(entry_value);
-            }
-
-          }
-
-          let value = 0;
-
-          switch (type) {
-            case 1:   // average
-              if (values.length === 0) { return DivideByZeroError(); }
-              value = sum / values.length;
-              break;
-
-            case 2:   // count
-              value = values.length;
-              break;
-
-            case 3:   // counta
-              value = counta;
-              break;
-
-            case 4:   // max
-              if (values.length === 0) { return ValueError(); }
-              value = Math.max.apply(0, values);
-              break;
-
-            case 5:   // min
-              if (values.length === 0) { return ValueError(); }
-              value = Math.min.apply(0, values);
-              break;
-
-            case 6:   // product
-              if (values.length === 0) { return ValueError(); }
-              value = 1;
-              for (const entry of values) {
-                value *= entry;
-              }  
-              break;
-
-            case 7:   // stdev.s
-              if (values.length < 2) { return DivideByZeroError(); }
-              value = Math.sqrt(Variance(values, true));
-              break;
-
-            case 8:   // stdev.p
-              if (values.length === 0) { return DivideByZeroError(); }
-              value = Math.sqrt(Variance(values, false));
-              break;
-
-            case 9:   // sum
-              value = sum;
-              break;
-
-            case 10:  // var.s
-              if (values.length < 2) { return DivideByZeroError(); }
-              value = Variance(values, true);
-              break;
-
-            case 11:  // var.p
-              if (values.length === 0) { return DivideByZeroError(); }
-              value = Variance(values, false);
-              break;
-
-          }
-
-          // console.info({type, args, flat, values});
-
-          return {
-            type: ValueType.number,
-            value,
-          };
-
-        },
-      },
-
-      /**
-       * this function is here so it has access to the parser.
-       * this is crazy expensive. is there a way to reduce cost?
-       * 
-       * we could, in theory, consider that there are only a few
-       * valid operations here -- all binary. instead of using a 
-       * generic call to the CalculateExpression routine, we could
-       * short-cut and call the binary method.
-       * 
-       * OTOH that makes it more fragile, and might not really 
-       * provide that much in the way of savings. still, it would
-       * be good if we could somehow cache some of the effort,
-       * particularly if the list data changes but not the expression.
-       * 
-       */
-      CountIf: {
-        arguments: [
-          { name: 'range', },
-          { name: 'criteria', }
-        ],
-        fn: (range, criteria): UnionValue => {
-
-          const data = Utilities.FlattenUnboxed(range);
-
-          // console.info({range, data});
-
-          // console.info({range});
-
-          if (typeof criteria !== 'string') {
-            criteria = '=' + (criteria || 0).toString();
-          }
-          else {
-            criteria = criteria.trim();
-            if (!/^[=<>]/.test(criteria)) {
-              criteria = '=' + criteria;
-            }
-          }
-
-          // switching to an array. doesn't actually seem to be any 
-          // faster... more appropriate, though.
-          
-          const parse_result = this.parser.Parse('{}' + criteria);
-          const expression = parse_result.expression;
-
-          if (parse_result.error || !expression) {
-            return ExpressionError();
-          }
-          if (expression.type !== 'binary') {
-            // console.warn('invalid expression [1]', expression);
-            return ExpressionError();
-          }
-          if (expression.left.type !== 'array') {
-            // console.warn('invalid expression [1]', expression);
-            return ExpressionError();
-          }
-
-          expression.left.values = [data];
-          const result = this.CalculateExpression(expression);
-
-          // console.info({expression, result});
-
-          // this is no longer the case because we're getting 
-          // a boxed result (union)
-
-          /*
-          if (Array.isArray(result)) {
-            let count = 0;
-            for (const column of result) {
-              for (const cell of column) {
-                if (cell.value) { count++; }
-              }
-            }
-            return { type: ValueType.number, value: count };
-          }
-          */
-
-          if (result.type === ValueType.array) {
-            let count = 0;
-            for (const column of (result as ArrayUnion).value) {
-              for (const cell of column) {
-                if (cell.value) { count++; }
-              }
-            }
-            return { type: ValueType.number, value: count };
-          }
-
-          return result; // error?
-
-        },
-      },
-
-      /** like indirect, this creates dependencies at calc time */
-      Offset: {
-        arguments: [{
-          name: 'reference', description: 'Base reference', metadata: true, }, {
-          name: 'rows', description: 'number of rows to offset' }, {
-          name: 'columns', description: 'number of columns to offset' }, {
-          name: 'height', }, {
-          name: 'width', },
-
-        ],
-        return_type: ReturnType.reference,
-        volatile: true,
-        fn: ((reference: UnionValue, rows = 0, columns = 0, height?: number, width?: number): UnionValue => {
-
-          if (!reference) {
-            return ArgumentError();
-          }
-
-          // const parse_result = this.parser.Parse(reference);
-          // if (parse_result.error || !parse_result.expression) {
-          //  return ReferenceError;
-          //}
-
-          if (reference.type === ValueType.array) {
-
-            // subset array. this is constructed, so we can take ownership
-            // and modify it, although it would be safer to copy. also, what's
-            // the cost of functional vs imperative loops these days?
-
-            const end_row = typeof height === 'number' ? (rows + height) : undefined;
-            const end_column = typeof width === 'number' ? (columns + width) : undefined;
-
-            const result: UnionValue = {
-              type: ValueType.array,
-              value: reference.value.slice(rows, end_row).map(row => row.slice(columns, end_column)),
-            };
-
-            return result;
-
-          }
-
-          // we need a proper type for this... also it might be a range
-
-          if (!UnionIsMetadata(reference)) {
-            console.info('e2', {reference})
-            return ReferenceError(); 
-          }
-
-          const check_result = this.DynamicDependencies(
-            reference.value.address,
-            this.expression_calculator.context.address,
-            true, rows, columns, width, height);
-
-          if (!check_result) {
-            console.info('e1', {check_result})
-            return ReferenceError();
-          }
-
-          if (check_result.dirty) {
-            const current_vertex =
-              this.GetVertex(this.expression_calculator.context.address, true) as SpreadsheetVertex;
-            current_vertex.short_circuit = true;
-            return { type: ValueType.undefined, value: undefined };
-          }
-
-          if (check_result.area) {
-
-            const start: ExpressionUnit = {
-              type: 'address', ...check_result.area.start,
-              label: '', position: 0,
-              // id: parse_result.expression.id,
-              id: 0,
-            };
-            const end: ExpressionUnit = {
-              type: 'address', ...check_result.area.end,
-              label: '', position: 0,
-              // id: parse_result.expression.id,
-              id: 0,
-            };
-            const expression: ExpressionUnit = check_result.area.count === 1 ? start : {
-              type: 'range', start, end,
-              label: '', position: 0,
-              // id: parse_result.expression.id,
-              id: 0,
-            };
-
-            // return this.CalculateExpression(expression, undefined, true);
-
-            // return expression;
-            return { type: ValueType.object, value: expression };
-
-          }
-
-          return ValueError();
-
-        }).bind(this),
-      },
-
-      Indirect: {
-        arguments: [
-          { name: 'reference', description: 'Cell reference (string)' },
-        ],
-        return_type: ReturnType.reference,
-        volatile: true, // necessary?
-        fn: ((reference: string) => {
-
-          if (!reference || (typeof reference !== 'string')) {
-            return ArgumentError();
-          }
-
-          const parse_result = this.parser.Parse(reference);
-          if (parse_result.error || !parse_result.expression || 
-              (parse_result.expression.type !== 'address' && parse_result.expression.type !== 'range')) {
-            return ReferenceError();
-          }
-
-          const check_result = this.DynamicDependencies(
-            parse_result.expression,
-            this.expression_calculator.context.address);
-
-          if (!check_result) {
-            return ReferenceError();
-          }
-
-          if (check_result.dirty) {
-            const current_vertex =
-              this.GetVertex(this.expression_calculator.context.address, true) as SpreadsheetVertex;
-            current_vertex.short_circuit = true;
-            return { type: ValueType.undefined, value: undefined };
-          }
-
-          return { type: ValueType.object, value: parse_result.expression as any };
-
-        }).bind(this),
-
-      },
-
-      /**
-       * FIXME: there are cases we are not handling
-       * 
-       * match seems to return either the matching row, in a column set,
-       * or matching column, in a row set. you can't search a 2d array.
-       * match also supports inexact matching but assumes data is ordered.
-       * (TODO).
-       * 
-       * FIXME: we also need to icase match strings
-       * 
-       */
-      Match: {
-        arguments: [
-          { name: 'value', boxed: true }, 
-          { name: 'range', boxed: true }, 
-          { name: 'type', },
-        ],
-        fn: (value: UnionValue, range: UnionValue, type = 0) => {
-
-          if (type) {
-            console.warn('inexact match not supported', {value, range, type});
-            return NAError();
-          }
-          else {
-
-            // I suppose you can match on a single value
-            if (range.type === ValueType.array) {
-              if (range.value.length === 1) {
-                const arr = range.value[0];
-                for (let i = 0; i < arr.length; i++) {
-                  if (value.type == arr[i].type && value.value === arr[i].value) {
-                    return {type: ValueType.number, value: i + 1};
-                  }
-                }
-              }
-              else {
-                for (let i = 0; i < range.value.length; i++) {
-                  const arr = range.value[i];
-                  if (arr.length !== 1) {
-                    return NAError();
-                  }
-                  if (value.type == arr[0].type && value.value === arr[0].value) {
-                    return {type: ValueType.number, value: i + 1};
-                  }
-                }
-              }
-              return NAError();
-            }
-            else {
-              if (value.type === range.type && value.value === range.value) {
-                return {
-                  type: ValueType.number, value: 1,
-                };
-              }
-              return NAError();
-            }
-          }
-          return ArgumentError();
-        },
-      },
-
-      /**
-       * FIXME: there are cases we are not handling
-       */
-      Index: {
-        arguments: [
-          { name: 'range', boxed: true }, 
-          { name: 'row', }, 
-          { name: 'column', }
-        ],
-        volatile: false,
-
-        // FIXME: handle full row, full column calls
-        fn: (data: UnionValue, row?: number, column?: number) => {
-
-          // ensure array
-          if (data && data.type !== ValueType.array) {
-            data = {
-              type: ValueType.array,
-              value: [[data]],
-            };
-          }
-
-          if (row && column) {
-
-            // simple case: 2 indexes
-
-            const c = data.value[column - 1];
-            if (c) {
-              const cell = c[row - 1];
-              if (cell) {
-                return cell;
-              }
-            }
-          }
-          else if (row) {
-
-            // return an array
-
-            const value: UnionValue[][] = [];
-            for (const c of data.value) {
-              if (!c[row - 1]) {
-                return ArgumentError();
-              }
-              value.push([c[row-1]]);
-            }
-            return {
-              type: ValueType.array,
-              value,
-            };
-          }
-          else if (column) {
-
-            // return an array
-
-            const c = data.value[column - 1];
-            if (c) {
-              return {
-                type: ValueType.array,
-                value: [c],
-              };
-            }
-          }
-
-          return ArgumentError();
-          
-        },
-      },
-
-      /**
-       * this one does not have to be here, it's just here because
-       * the rest of the reference/lookup functions are here
-       */
-      Rows: {
-        arguments: [{
-          name: 'reference', description: 'Array or reference' },
-        ],
-        volatile: false,
-        fn: (reference: unknown) => {
-          if (!reference) {
-            return ArgumentError();
-          }
-          if (Array.isArray(reference)) {
-            const column = reference[0];
-            if (Array.isArray(column)) {
-              return { type: ValueType.number, value: column.length };
-            }
-            return ValueError();
-          }
-          return { type: ValueType.number, value: 1 };
-        },
-      },
-
-      /**
-       * this one does not have to be here, it's just here because
-       * the rest of the reference/lookup functions are here
-       */
-      Columns: {
-        arguments: [{
-          name: 'reference', description: 'Array or reference' },
-        ],
-        volatile: false,
-        fn: (reference: unknown) => {
-          if (!reference) {
-            return ArgumentError();
-          }
-          if (Array.isArray(reference)) {
-            return { type: ValueType.number, value: reference.length };
-          }
-          return { type: ValueType.number, value: 1 };
-        },
-      },
-
-
-  /** not sure when this one appeared, but it's what I was looking for */
-      FormulaText: {
-        description: 'Returns a formula as a string',
-        arguments: [
-          { name: 'reference', description: 'Cell reference', metadata: true, },
-        ],
-        fn: Utilities.ApplyAsArray((reference: UnionValue): UnionValue => {
-
-          if (!UnionIsMetadata(reference)) {
-            return ReferenceError();
-          }
-
-          const sheet = this.model.sheets.Find(reference.value?.address?.sheet_id || 0);
-          if (sheet) {
-            const cell = sheet.cells.GetCell(reference.value.address, false);
-            return { 
-              type: ValueType.string, 
-              value: cell?.value?.toString() || '',
-            };
-          }
-          
-          return ReferenceError();
-
-        }),
-      },
-
-      /**
-       * this should be in the 'information' library but it needs reference
-       * to the underlying cell (unresolved)
-       */
-      IsFormula: {
-        description: 'Returns true if the reference is a formula',
-        arguments: [{
-          name: 'Reference',
-          metadata: true, /* OK with array metadata */
-        }],
-        fn: Utilities.ApplyAsArray((ref: UnionValue): UnionValue => {
-
-          // this is wasteful because we know that the range will all
-          // be in the same sheet... we don't need to look up every time
-
-          const sheet = this.model.sheets.Find(ref?.value?.address?.sheet_id || 0);
-          if (sheet) {
-            const cell = sheet.cells.GetCell(ref.value.address, false);
-            return { 
-              type: ValueType.boolean, 
-              value: cell?.type === ValueType.formula,
-            };
-          }
-
-          return { 
-            type: ValueType.boolean, value: false,
-          };
-
-        }),
-      },
-
-    });
-
-
-  }
-
-  /**
-   * support for co-editing. we need to export calculated values from
-   * the leader instance, because things like RAND() and NOW() are 
-   * nondeterministic (within reason). 
-   * 
-   * so the leader does the calculation and then we broadcast calculated
-   * values to followers.
-   */
-  public ExportCalculatedValues(): Record<number, CellDataWithAddress[]> {
-    const data: any = {};
-    for (const sheet of this.model.sheets.list) {
-      const calculated = sheet.cells.toJSON({calculated_value: true}).data as CellDataWithAddress[];
-      data[sheet.id] = calculated.filter(test => test.calculated !== undefined);
-    }
-    return data;
-  }
-
-  /**
-   * support for co-editing. if we get calculated values from the leader,
-   * we need to apply them to cells.
-   * 
-   * to _see_ the data, you still have to make a couple of calls to repaint
-   * and update annotations. see EmbeddedSpreadsheetBase.Recalculate for hints.
-   * 
-   * note that we're checking for list mismatch in one direction but not the 
-   * other direction. should probably check both.
-   */
-  public ApplyCalculatedValues(data: Record<number, CellDataWithAddress[]>): void {
-    for (const sheet of this.model.sheets.list) {
-      const cells = data[sheet.id];
-      if (!cells) {
-        console.info('mismatch', sheet.id);
-      }
-      else {
-        for (const cell of cells) {
-          sheet.cells.data[cell.row][cell.column].SetCalculatedValue(cell.calculated);
-          // console.info(sheet.id, cell.row, cell.column, '->', cell.calculated);
-        }
-      }
-    }
-  }
-
-  /**
-   * this is a mess [not as bad as it used to be]
-   */
-  public SpreadCallback(vertex: SpreadsheetVertex, value: UnionValue): void {
-
-    if (!vertex.address || !vertex.address.sheet_id) {
-      throw new Error('spread callback called without sheet id');
-    }
-    // const cells = this.cells_map[vertex.address.sheet_id];
-    const cells = this.model.sheets.Find(vertex.address.sheet_id)?.cells;
-
-    if (!cells) {
-      throw new Error('spread callback called without cells');
-    }
-
-    if (!vertex || !vertex.reference) return;
-    const area = vertex.reference.area;
-
-    if (area) {
-      const rows = area.rows;
-      const columns = area.columns;
-
-      // if (Array.isArray(value)) {
-      if (value.type === ValueType.array) {
-
-        // value = Utilities.Transpose2(value);
-        const values = Utilities.Transpose2((value as ArrayUnion).value);
-
-        // FIXME: recycle [?]
-
-        for (let row = 0; row < rows; row++) {
-          if (values[row]) {
-            let column = 0;
-            for (; column < columns && column < values[row].length; column++) {
-              cells.data[row + area.start.row][column + area.start.column].SetCalculatedValue(values[row][column].value, values[row][column].type);
-            }
-            for (; column < columns; column++) {
-              cells.data[row + area.start.row][column + area.start.column].SetCalculatedValue(undefined, ValueType.undefined);
-            }
-          }
-          else {
-            for (let column = 0; column < columns; column++) {
-              cells.data[row + area.start.row][column + area.start.column].SetCalculatedValue(undefined, ValueType.undefined);
-            }
-          }
-        }
-
-      }
-      else { 
-
-        // single, recycle
-
-        for (let row = 0; row < rows; row++) {
-          for (let column = 0; column < columns; column++) {
-            cells.data[row + area.start.row][column + area.start.column].SetCalculatedValue(value.value, value.type);
-          }
-        }
-        
-      }
-
-    }
-
-  }
-
-  /**
-   * FIXME: for this version, this should be synchronous; the whole thing
-   * should run in a worker. should be much faster than context switching
-   * every time.
-   */
-  public CalculationCallback(vertex: SpreadsheetVertex): CalculationResult {
-
-    // must have address [UPDATE: don't do this]
-    if (!vertex.address) throw(new Error('vertex missing address'));
-    if (vertex.expression_error) {
-      return {
-        value: UnknownError(),
-      };
-    }
-
-    return this.expression_calculator.Calculate(vertex.expression, vertex.address); // <- this one
-  }
-
-
-  /**
-   * generic function, broken out from the Indirect function. checks dynamic
-   * dependency for missing edges, and adds those edges.
-   *
-   * returns error on bad reference or circular dependency. this method
-   * does not set the "short circuit" flag, callers should set as appropriate.
-   */
-  public DynamicDependencies(
-        expression: ExpressionUnit,
-        context?: ICellAddress,
-        offset = false,
-        offset_rows = 0,
-        offset_columns = 0,
-        resize_rows = 1,
-        resize_columns = 1,
-      ) : {dirty: boolean, area: Area}|undefined {
-
-    // UPDATE: use current context (passed in as argument) to resolve
-    // relative references. otherwise the reference will change depending
-    // on current/active sheet
-
-    let area = this.ResolveExpressionAddress(expression, context);
-
-    if (!area) { return undefined; }
-
-    // flag. we're going to check _all_ dependencies at once, just in
-    // case (for this function this would only happen if the argument
-    // is an array).
-
-    let dirty = false;
-
-//    if (area) {
-
-    let sheet: Sheet|undefined;
-
-    if (expression.type === 'address' || expression.type === 'range') {
-      const address_expression = (expression.type === 'range') ? expression.start : expression;
-      if (address_expression.sheet_id) {
-        sheet = this.model.sheets.Find(address_expression.sheet_id);
-
-        /*
-        for (const test of this.model.sheets) {
-          if (test.id === address_expression.sheet_id) {
-            sheet = test;
-            break;
-          }
-        }
-        */
-      }
-      else if (address_expression.sheet) {
-        sheet = this.model.sheets.Find(address_expression.sheet);
-
-        /*
-        const lc = address_expression.sheet.toLowerCase();
-        for (const test of this.model.sheets) {
-          if (test.name.toLowerCase() === lc) {
-            sheet = test;
-            break;
-          }
-        }
-        */
-      }
-    }
-
-    if (!sheet && context?.sheet_id) {
-      sheet = this.model.sheets.Find(context.sheet_id);
-
-      /*
-      for (const test of this.model.sheets) {
-        if (test.id === context.sheet_id) {
-          sheet = test;
-          break;
-        }
-      }
-      */
-    }
-
-    if (!sheet) {
-      throw new Error('missing sheet in dynamic dependencies [b21]');
-    }
-
-      // check any dirty...
-
-      // THIS IS ALMOST CERTAINLY WRONG. we should not be using active_sheet
-      // here, we should use the area sheet. FIXME
-
-      area = sheet.RealArea(area); 
-
-      const sheet_id = area.start.sheet_id;
-
-      if (offset) {
-        area = new Area({
-          column: area.start.column + offset_columns,
-          row: area.start.row + offset_rows,
-          sheet_id: area.start.sheet_id,
-        }, {
-          column: area.start.column + offset_columns + resize_rows - 1,
-          row: area.start.row + offset_rows + resize_columns - 1,
-          sheet_id: area.end.sheet_id,
-        });
-      }
-
-      for (let row = area.start.row; row <= area.end.row; row++ ){
-        for (let column = area.start.column; column <= area.end.column; column++ ){
-          const vertex = this.GetVertex({row, column, sheet_id}, false);
-          if (vertex && vertex.dirty) {
-
-            // so we know, given the structure of calculation, that there
-            // is not an edge between these two vertices. we know that
-            // because calculate() is never called on a vertex that has
-            // dirty dependencies.
-
-            // so if we create an edge here, the calculate method can
-            // short-circuit, and then this cell will be re-evaluated
-            // when that cell is calculated.
-
-            // so all we have to do is add the edge. the question is,
-            // do we need to remove that edge after the calculation?
-            // or can we just wait for it to clean up on a rebuild?
-            // (...) don't know for sure atm, test.
-
-            // actually we have to set some flag to tell the vertex to
-            // short-circuit...
-
-            // before you set the short-circuit flag, test result so we
-            // can error on circular ref
-
-            // const edge_result = 
-            
-            this.AddEdge({row, column, sheet_id}, this.expression_calculator.context.address);
-
-            //if (edge_result) {
-            //  return ReferenceError;
-            //}
-
-            dirty = true;
-
-          }
-        }
-      }
-//    }
-
-    return { dirty, area };
-
-  }
-
-  /**
-   * if locale has changed in Localization, update local resources.
-   * this is necessary because (in chrome) worker doesn't get the system
-   * locale properly (also, we might change it via parameter). we used to
-   * just drop and reconstruct calculator, but we want to stop doing that
-   * as part of supporting dynamic extension.
-   */
-  public UpdateLocale(): void {
-
-    // don't assume default, always set
-
-    if (Localization.decimal_separator === ',') {
-      this.parser.decimal_mark = DecimalMarkType.Comma;
-      this.parser.argument_separator = ArgumentSeparatorType.Semicolon;
-    }
-    else {
-      this.parser.decimal_mark = DecimalMarkType.Period;
-      this.parser.argument_separator = ArgumentSeparatorType.Comma;
-    }
-
-    // this.expression_calculator.UpdateLocale();
-
-  }
-
-  /* * 
-   * lookup in function library 
-   * 
-   * it seems like the only place this is called is within this class, 
-   * so we could probably inline and drop this function
-   * 
-   * @deprecated
-   * /
-  public GetFunction(name: string): ExtendedFunctionDescriptor {
-    return this.library.Get(name);
-  }
-  */
-
-  /**
-   * returns a list of available functions, for AC/tooltips
-   * FIXME: categories?
-   * FIXME: need to separate annotation functions and sheet functions
-   */
-  public SupportedFunctions(): FunctionDescriptor[] {
-
-    const list = this.library.List();
-
-    const function_list = Object.keys(list).map((key) => {
-      let name = list[key].canonical_name;
-      if (!name) name = key.replace(/_/g, '.');
-      return {
-        name,
-        description: list[key].description,
-        arguments: (list[key].arguments || []).map((argument) => {
-          return { name: argument.name || '' };
-        }),
-      };
-    });
-
-    for (const macro of this.model.macro_functions.values()) {
-      function_list.push({
-        name: macro.name,
-        description: macro.description,
-        arguments: (macro.argument_names || []).map(argument => {
-          return { name: argument };
-        }),
-      });
-    }
-
-    /*
-    for (const key of Object.keys(this.model.macro_functions)) {
-      const macro = this.model.macro_functions[key];
-      function_list.push({
-        name: macro.name,
-        description: macro.description,
-        arguments: (macro.argument_names || []).map(argument => {
-          return { name: argument };
-        }),
-      });
-    }
-    */
-
-    return function_list;
-
-  }
-
-  /**
-   * 
-   * @param name 
-   * @param map 
-   */
-  public RegisterLibrary(name: string, map: FunctionMap): boolean {
-    if (this.registered_libraries[name]) {
-      return false;
-    }
-    this.RegisterFunction(map);
-    this.registered_libraries[name] = true;
-    return true;
-  }
-
-  /**
-   * dynamic extension
-   */
-  public RegisterFunction(map: FunctionMap): void {
-
-    for (const name of Object.keys(map)) {
-      const descriptor = map[name];
-      const original_function = descriptor.fn;
-
-      // we don't bind to the actual context because that would allow
-      // functions to change it, and potentially break subsequent functions
-      // that rely on it. which is a pretty far-fetched scenario, but we might
-      // as well protect against it.
-
-      // eslint-disable-next-line @typescript-eslint/no-explicit-any
-      descriptor.fn = (...args: any[]) => {
-        return original_function.apply({
-          address: { ...this.expression_calculator.context.address},
-        }, args);
-      };
-
-      this.library.Register({[name]: descriptor});
-    }
-
-  }
-
-  /**
-   * wrap the attachdata function so we can update the expression calculator
-   * at the same time (we should unwind this a little bit, it's an artifact
-   * of graph being a separate class)
-   */
-  public AttachModel(): void {
-    // this.RebuildMap();
-    this.expression_calculator.SetModel(this.model);
-  }
-
-  /**
-   * wrapper method for calculation
-   */
-  public Calculate(subset?: Area): void {
-
-    this.AttachModel();
-
-    // this gets checked later, now... it would be better if we could
-    // check it here are skip the later check, but that field is optional
-    // it's better to report the error here so we can trace
-
-    if (subset && !subset.start.sheet_id) {
-      throw new Error('CalculateInternal called with subset w/out sheet ID')
-    }
-
-    if (this.full_rebuild_required) {
-      subset = undefined;
-      this.UpdateAnnotations();
-      this.UpdateConditionals();
-      // this.UpdateNotifiers();
-      this.full_rebuild_required = false; // unset
-    }
-
-    // this.expression_calculator.SetModel(model);
-
-    this.RebuildGraph(subset);
-
-    try {
-      this.Recalculate();
-    }
-    catch (err){
-      console.error(err);
-      console.info('calculation error trapped');
-    }
-
-    /*
-    const callbacks: NotifierType[] = [];
-    for (const notifier of this.notifiers) {
-      if (notifier.vertex.state_id !== notifier.state) {
-        notifier.state = notifier.vertex.state_id;
-        if (notifier.notifier.callback) {
-          callbacks.push(notifier.notifier);
-        }
-      }
-    }
-
-    if (callbacks.length) {
-      Promise.resolve().then(() => {
-        for (const notifier of callbacks) {
-          if (notifier.callback) {
-            notifier.callback.call(undefined, notifier);
-          }
-        }
-      });
-    }
-    */
-
-  }
-
-  /**
-   * resets graph and graph status. this is called when structure changes --
-   * such as adding or removing sheets -- so we need to preserve notifiers
-   * across resets. we need to either add a flag or add a separate method
-   * to handle clearing notifiers.
-   */
-  public Reset(): void {
-
-    this.FlushTree();
-    this.AttachModel();
-
-    this.full_rebuild_required = true;
-  }
-
-  /**
-   * get a list of functions that require decorating with "_xlfn" on
-   * export. the embed caller will pass this to the export worker.
-   * since we manage functions, we can manage the list.
-   * 
-   * UPDATE: to support our MC functions (which may need _xll decoration),
-   * map to type and then overload as necessary
-   * 
-   */
-  public DecoratedFunctionList(): Record<string, string> {
-    // const list: string[] = [];
-    const map: Record<string, string> = {};
-
-    const lib = this.library.List();
-    for (const key of Object.keys(lib)) {
-      const def = lib[key];
-      if (def.xlfn) {
-        // list.push(key);
-        map[key] = '_xlfn';
-      }
-      else if (def.extension) {
-        map[key] = '_xll';
-      }
-    }
-
-    return map;
-  }
-
-  public Evaluate(expression: string, active_sheet?: Sheet, options?: EvaluateOptions, raw_result?: false): CellValue|CellValue[][];
-  public Evaluate(expression: string, active_sheet?: Sheet, options?: EvaluateOptions, raw_result?: true): UnionValue;
-
-  /** moved from embedded sheet */
-  public Evaluate(expression: string, active_sheet?: Sheet, options: EvaluateOptions = {}, raw_result = false) {
-    
-    const current = this.parser.argument_separator;
-    const r1c1_state = this.parser.flags.r1c1;
-
-    if (options.argument_separator) {
-      if (options.argument_separator === ',') {
-        this.parser.argument_separator = ArgumentSeparatorType.Comma;
-        this.parser.decimal_mark = DecimalMarkType.Period;
-      }
-      else {
-        this.parser.argument_separator = ArgumentSeparatorType.Semicolon;
-        this.parser.decimal_mark = DecimalMarkType.Comma;
-      }
-    }
-
-    if (options.r1c1) {
-      this.parser.flags.r1c1 = options.r1c1;
-    }
-
-    const parse_result = this.parser.Parse(expression);
-
-    // reset
-
-    this.parser.argument_separator = current;
-    this.parser.decimal_mark = (current === ArgumentSeparatorType.Comma) ? DecimalMarkType.Period : DecimalMarkType.Comma;
-    this.parser.flags.r1c1 = r1c1_state;
-
-    // OK
-
-    if (parse_result && parse_result.expression ){ 
-
-      this.parser.Walk(parse_result.expression, (unit) => {
-        if (unit.type === 'address' || unit.type === 'range') {
-
-          // don't allow offset references, even in R1C1
-          if (unit.type === 'address') {
-            if (unit.offset_column || unit.offset_row) {
-              throw new Error(`Evaluate does not support offset references`);
-            }
-          }
-          else {
-            if (unit.start.offset_column || unit.start.offset_row || unit.end.offset_column || unit.end.offset_row) {
-              throw new Error(`Evaluate does not support offset references`);
-            }
-          }
-
-          this.model.ResolveSheetID(unit, undefined, active_sheet);
-        }
-        return true;
-      });
-
-      // console.info({expression: parse_result.expression})
-      const result = this.CalculateExpression(parse_result.expression);
-      if (raw_result) {
-        return result;
-      }
-
-      if (result.type === ValueType.array) {
-        return result.value.map(row => row.map(value => value.value));
-      }
-      else {
-        return result.value;
-      }
-
-    }
-
-    // or? (...)
-
-    if (parse_result.error) {
-      throw new Error(parse_result.error);
-    }
-
-    throw new Error('invalid expression');
-
-  }
-
-  /**
-   * calculate an expression, optionally setting a fake cell address.
-   * this may have weird side-effects.
-   */
-  public CalculateExpression(
-      expression: ExpressionUnit,
-      address: ICellAddress = {row: -1, column: -1},
-      preserve_flags = false): UnionValue {
-
-    return this.expression_calculator.Calculate(expression, address, preserve_flags).value; // dropping volatile flag
-  }
-
-  /**
-   * rebuild the graph, and set cells as clean. the vertices need internal
-   * references to the calculated value, so that's set via the vertex method.
-   *
-   * we also need to manage the list of volatile cells, which is normally
-   * built as a side-effect of calculation.
-   * 
-   * UPDATE: optionally recalculate if there are volatile cells. that's used
-   * for loading documents.
-   */
-  public RebuildClean(recalculate_if_volatile = false): void {
-
-    this.full_rebuild_required = false; // unset
-
-    this.AttachModel();
-
-    this.RebuildGraph();
-
-    // add leaf vertices for annotations
-
-    this.UpdateAnnotations(); // all
-    this.UpdateConditionals();
-
-    // and notifiers
-
-    // this.UpdateNotifiers();
-
-    // there's a weird back-and-forth that happens here 
-    // (calculator -> graph -> calculator) to check for volatile
-    // cells. it could probably be simplified.
-
-    this.InitializeGraph();
-    
-    if (recalculate_if_volatile && this.volatile_list.length) {
-      this.Recalculate();
-    }
-
-  }
-
-  /**
-   * remove duplicates from list, dropping absolute
-   */
-  public FlattenCellList(list: ICellAddress[]): ICellAddress[] {
-
-    const map: {[index: string]: string} = {};
-    const flattened: ICellAddress[] = [];
-
-    for (const entry of list) {
-      const address = {
-        column: entry.column,
-        row: entry.row,
-        sheet_id: entry.sheet_id,
-      };
-      const label = Area.CellAddressToLabel(address, true);
-      if (map[label]) { continue; }
-      map[label] = label;
-      flattened.push(address);
-    }
-
-    return flattened;
-  }
-
-
-  /* * remove all notifiers * /
-  public RemoveNotifiers(): void {
-    for (const internal of this.notifiers) {
-      if (internal.vertex) {
-        internal.vertex.Reset();
-        this.RemoveLeafVertex(internal.vertex);
-      }
-    }
-    this.notifiers = [];
-  }
-  */
-
-  /* * 
-   * remove specified notifier. you can pass the returned ID or the original
-   * object used to create it.
-   * /
-  public RemoveNotifier(notifier: NotifierType|number): void {
-
-    let internal: InternalNotifierType|undefined;
-
-    this.notifiers = this.notifiers.filter(test => {
-      if (test.id === notifier || test === notifier) {
-        internal = test;
-        return false;
-      }
-      return true;
-    });
-
-    if (!internal) {
-      // FIXME: error
-      console.warn('invalid notifier');
-    }
-    else {
-
-      // remove vertex
-      if (internal.vertex) {
-        internal.vertex.Reset();
-        this.RemoveLeafVertex(internal.vertex);
-      }
-
-    }
-
-  }
-  */
-
-  /* *
-   * update a notifier or notifiers, or the entire list (default).
-   * /
-  protected UpdateNotifiers(notifiers: InternalNotifierType|InternalNotifierType[] = this.notifiers): void {
-
-    if (!Array.isArray(notifiers)) {
-      notifiers = [notifiers];
-    }
-
-    for (const notifier of notifiers) {
-
-      if (notifier.vertex) {
-        notifier.vertex.Reset();
-      }
-      else {
-        notifier.vertex = new LeafVertex();
-      }
-
-      // construct formula (inlining)
-
-      const string_reference = notifier.references.map(reference => {
-
-        // I don't want to go through strings here... OTOH if we build an 
-        // expression manually it's going to be fragile to changes in the
-        // parser...
-
-        let sheet_name = '';
-        let base: ICellAddress;
-        let label = '';
-
-        if (reference.count === 1) {
-          base = reference.start;
-          label = Area.CellAddressToLabel(reference.start, false);
-        }
-        else {
-          base = reference.start;
-          label = Area.CellAddressToLabel(reference.start, false) + ':' +
-                  Area.CellAddressToLabel(reference.end, false);
-        }
-
-        for (const sheet of this.model.sheets.list) {
-          if (sheet.id === base.sheet_id) {
-            sheet_name = sheet.name;
-            break;
-          }
-        }
-
-        if (!sheet_name) {
-          throw new Error('invalid sheet in reference');
-        }
-
-        if (QuotedSheetNameRegex.test(sheet_name)) {
-          return `'${sheet_name}'!${label}`;
-        }
-
-        return `${sheet_name}!${label}`;
-
-      }).join(',');
-
-      // the function (here "Notify") is never called. we're using a leaf
-      // node, which bypasses the standard calculation system and only updates
-      // a state reference when dirty. so here it's just an arbitrary string.
-
-      // still, we should use something that's not going to be used elsewhere
-      // in the future...
-
-      const formula = `=Internal.Notify(${string_reference})`;
-      // console.info('f', formula);
-
-      // we (theoretically) guarantee that all refeerences are qualified,
-      // so we don't need a context (active sheet) for relative references.
-      // we can just use model[0]
-
-      this.AddLeafVertex(notifier.vertex);
-      this.UpdateLeafVertex(notifier.vertex, formula, this.model.sheets.list[0]);
-
-      // update state (gets reset?)
-
-      notifier.state = notifier.vertex.state_id;
-      
-    }
-  }
-  */
-
-  /* *
-   * new notification API (testing)
-   * /
-  public AddNotifier(references: RangeReference|RangeReference[], notifier: NotifierType, context: Sheet): number {
-
-    if (!Array.isArray(references)) {
-      references = [references];
-    }
-
-    // even if these are strings we want to properly resolve them so
-    // we can store qualified references
-   
-    const qualified: Area[] = references.map(reference => {
-
-      if (typeof reference === 'string') {
-        return this.ResolveArea(reference, context).Clone();
-      }
-      if (IsCellAddress(reference)) {
-        return new Area({
-            ...reference, 
-            sheet_id: reference.sheet_id || context.id,
-          });
-      }
-
-      return new Area({
-          ...reference.start, 
-          sheet_id: reference.start.sheet_id || context.id,
-        }, {
-          ...reference.end, 
-        });
-
-    });
-
-    const internal: InternalNotifierType = {
-      id: this.notifier_id_source++,
-      notifier,
-      references: qualified,
-      vertex: new LeafVertex(), 
-      state: 0,
-    };
-
-    // update
-    this.UpdateNotifiers(internal);
-
-    // push to notifications
-    this.notifiers.push(internal);
-    
-    return internal.id;
-
-  }
-  */
-
-  public Unresolve(ref: IArea|ICellAddress, context: Sheet, qualified = true, named = true) {
-    
-    let range = '';
-    const area = IsCellAddress(ref) ? new Area(ref) : new Area(ref.start, ref.end);
-
-    if (named) {
-      const named_range = this.model.named_ranges.MatchSelection(area);
-      if (named_range) {
-        return named_range;
-      }
-    }
-
-    if (area.count > 1) {
-      range = Area.CellAddressToLabel(area.start) + ':' + Area.CellAddressToLabel(area.end);
-    }
-    else {
-      range = Area.CellAddressToLabel(area.start);
-    }
-
-    if (!qualified) {
-      return range;
-    }
-
-    // is there a function to resolve sheet? actually, don't we know that
-    // the active selection must be on the active sheet? (...)
-
-    const sheet_id = area.start.sheet_id || context?.id;
-    const sheet_name = this.ResolveSheetName(sheet_id, true);
-
-    return sheet_name ? sheet_name + '!' + range : range;
-
-  }
-
-  /**
-   * 
-   */
-  public ResolveSheetName(id: number, quote = false): string | undefined {
-    const sheet = this.model.sheets.Find(id);
-    if (sheet) {
-      if (quote && QuotedSheetNameRegex.test(sheet.name)) {
-        return `'${sheet.name}'`;
-      }
-      return sheet.name;
-    }
-    return undefined;
-  }
-
-  public RemoveConditional(conditional: ConditionalFormat): void {
-    if (conditional.type === 'expression') {
-      const vertex = conditional.internal?.vertex as LeafVertex;
-      if (vertex) {
-        vertex.Reset();
-        this.RemoveLeafVertex(vertex);
-      }
-    }
-  }
-
-  public UpdateConditionals(list?: ConditionalFormat|ConditionalFormat[], context?: Sheet): void {
-
-    if (!list) {
-      for (const sheet of this.model.sheets.list) {
-        if (sheet.conditional_formats?.length) {
-          this.UpdateConditionals(sheet.conditional_formats, sheet);
-        }
-      }
-      return;
-    }
-
-    if (!context) {
-      throw new Error('invalid call to update conditionals without context');
-    }
-
-    if (list && !Array.isArray(list)) {
-      list = [list];
-    }
-
-    for (const entry of list) {
-
-      let expression = '';
-
-      switch (entry.type) {
-        case 'cell-match':
-          expression = this.Unresolve(entry.area, context, true, false) + ' ' + entry.expression;
-          break;
-
-        case 'expression':
-          expression = entry.expression;
-          break;
-
-<<<<<<< HEAD
-        case 'gradient':
-          expression = `Gradient(${
-            [
-              this.Unresolve(entry.area, context, true, false),
-              entry.min ?? '',
-              entry.max ?? '',
-
-            ].join(this.parser.argument_separator)
-          })`;
-          break;
-
-=======
->>>>>>> c609f7d6
-        default:
-          continue;
-      }
-
-      if (!expression) {
-        continue; // FIXME: warn?
-      }
-
-      // console.info({type: entry.type, expression});
-
-      if (!entry.internal) {
-        entry.internal = {};
-      }
-      if (!entry.internal.vertex) {
-<<<<<<< HEAD
-
-        entry.internal.vertex = new CalculationLeafVertex();
-
-        let options: EvaluateOptions|undefined;
-        if (entry.type !== 'gradient') {
-          options = entry.options;
-        }
-
-        // first pass, run the calculation
-        const check = this.Evaluate(expression, context, options, true);
-        entry.internal.vertex.result = check;
-        entry.internal.vertex.updated = true; // force
-=======
-        entry.internal.vertex = new CalculationLeafVertex();
-
-        // first pass, run the calculation
-        const check = this.Evaluate(expression, context, entry.options, true);
-        entry.internal.vertex.result = check;
->>>>>>> c609f7d6
-
-      }
-
-      const vertex = entry.internal.vertex as LeafVertex;
-      this.AddLeafVertex(vertex);
-      this.UpdateLeafVertex(vertex, expression, context);
-
-      /*
-      if (entry.type === 'cell-match') {
-        if (!entry.internal) {
-          entry.internal = {};
-        }
-        if (!entry.internal.vertex) {
-          entry.internal.vertex = new CalculationLeafVertex();
-        }
-        const vertex = entry.internal.vertex as LeafVertex;
-        this.AddLeafVertex(vertex);
-        this.UpdateLeafVertex(vertex, entry.expression, context);
-      }
-      else if (entry.type === 'expression') {
-        if (!entry.internal) {
-          entry.internal = {};
-        }
-        if (!entry.internal.vertex) {
-          entry.internal.vertex = new CalculationLeafVertex();
-
-          // set initial state based on current state
-          entry.internal.vertex.result = { type: ValueType.boolean, value: !!entry.applied };
-
-        }
-        const vertex = entry.internal.vertex as LeafVertex;
-        this.AddLeafVertex(vertex);
-        this.UpdateLeafVertex(vertex, entry.expression, context);
-      }
-      */
-
-    }
-
-  }
-
-  public RemoveAnnotation(annotation: Annotation): void {
-    const vertex = (annotation.temp.vertex as LeafVertex);
-    if (!vertex) { return; }
-    vertex.Reset();
-    this.RemoveLeafVertex(vertex);
-  }
-
-  public UpdateAnnotations(list?: Annotation|Annotation[], context?: Sheet): void {
-
-    if (!list) {
-
-      // update: since we don't have access to active_sheet, 
-      // just add all annotations. slightly less efficient 
-      // (perhaps) but better for handling multiple views.
-
-      for (const sheet of this.model.sheets.list) {
-        this.UpdateAnnotations(sheet.annotations, sheet);
-      }
-
-      return;
-
-    }
-
-    if (!context) {
-      throw new Error('invalid call to UpdateAnnotations with list but no sheet');
-    }
-
-    if (typeof list !== 'undefined' && !Array.isArray(list)) {
-      list = [list];
-    }
-
-    for (const entry of list) {
-      if (entry.data.formula) {
-        if (!entry.temp.vertex) {
-          entry.temp.vertex = new StateLeafVertex();
-        }
-        const vertex = entry.temp.vertex as LeafVertex;
-        this.AddLeafVertex(vertex);
-        this.UpdateLeafVertex(vertex, entry.data.formula, context);
-      }
-    }
-
-  }
-
-
-  // --- protected -------------------------------------------------------------
-
-  /**
-   * assuming the expression is an address, range, or named range, resolve
-   * to an address/area. returns undefined if the expression can't be resolved.
-   */
-  protected ResolveExpressionAddress(expr: ExpressionUnit, context?: ICellAddress): Area|undefined {
-
-    switch (expr.type) {
-      case 'address':
-        if (this.model.ResolveSheetID(expr, context)) {
-          return new Area(expr);
-        }
-        break;
-
-      case 'range':
-        if (this.model.ResolveSheetID(expr, context)) {
-          return new Area(expr.start, expr.end);
-        }
-        break;
-
-      case 'identifier':
-        {
-          const named_range =
-            this.model.named_ranges.Get(expr.name.toUpperCase());
-          if (named_range) {
-            return new Area(named_range.start, named_range.end);
-          }
-        }
-        break;
-    }
-
-    return undefined;
-
-  }
-
-  protected NamedRangeToAddressUnit(unit: UnitIdentifier): UnitAddress|UnitRange|undefined {
-
-    const normalized = unit.name.toUpperCase();
-    const named_range = this.model.named_ranges.Get(normalized);
-    if (named_range) {
-      if (named_range.count === 1) {
-        return this.ConstructAddressUnit(named_range.start, normalized, unit.id, unit.position);
-      }
-      else {
-        return {
-          type: 'range',
-          start: this.ConstructAddressUnit(named_range.start, normalized, unit.id, unit.position),
-          end: this.ConstructAddressUnit(named_range.end, normalized, unit.id, unit.position),
-          label: normalized,
-          id: unit.id,
-          position: unit.position,
-        };
-      }
-    }
-
-    return undefined;
-  }
-
-  /** named range support */
-  protected ConstructAddressUnit(address: ICellAddress, label: string, id: number, position: number): UnitAddress {
-    return {
-      type: 'address',
-      row: address.row,
-      column: address.column,
-      sheet_id: address.sheet_id,
-      label,
-      id,
-      position,
-    } as UnitAddress;
-  }
-
-  /**
-   * rebuild dependencies for a single expression (might be a cell, or an
-   * annotation/leaf node). can recurse on elements, so the return value
-   * is passed through. the first (outer) call can just leave it blank and
-   * use the return value.
-   *
-   * we're adding the sheet name so that (in mc expression calculator) we
-   * can turn address parameters into qualified labels. the normal routine
-   * will just use the ID as the name, that's fine, as long as it's unique
-   * (which it is).
-   *
-   * this might cause issues if we ever try to actually resolve from the
-   * sheet name, though, so (...)
-   */
-  protected RebuildDependencies(
-      unit: ExpressionUnit,
-      relative_sheet_id: number,
-      relative_sheet_name: string,
-      dependencies: DependencyList = {addresses: {}, ranges: {}},
-      context_address: ICellAddress,
-    ): DependencyList {
-
-    if (!relative_sheet_name) {
-      const sheet = this.model.sheets.Find(relative_sheet_id);
-      if (sheet) {
-        relative_sheet_name = sheet.name;
-      }
-    }
-
-    switch (unit.type){
-
-      case 'literal':
-      case 'missing':
-      case 'operator':
-        break;
-
-      case 'identifier':
-        {
-          // update to handle named expressions. just descend into
-          // the expression as if it were inline.
-          
-          const normalized = unit.name.toUpperCase();
-
-          if (this.model.named_expressions.has(normalized)) {
-            const expr = this.model.named_expressions.get(normalized);
-            if (expr) {
-              this.RebuildDependencies(expr, relative_sheet_id, relative_sheet_name, dependencies, context_address);
-            }
-          }
-          else {
-            const resolved = this.NamedRangeToAddressUnit(unit);
-            if (resolved) {
-              if (resolved.type === 'address') {
-                dependencies.addresses[resolved.label] = resolved;
-              }
-              else {
-                dependencies.ranges[resolved.label] = resolved;
-              }
-            }
-          }
-        }
-        break;
-
-      case 'structured-reference':
-
-        // when building the graph, resolve the reference to the table.
-        // this is the same thing we do in expression-calculator, and
-        // we rely on the same rules to ensure that the reference either
-        // stays consitent, or gets rebuilt.
-
-        {
-          const resolved = this.model.ResolveStructuredReference(unit, context_address);
-          if (resolved) {
-            if (resolved.type === 'address') {
-              dependencies.addresses[resolved.sheet_id + '!' + resolved.label] = resolved;
-            }
-            else {
-              dependencies.ranges[resolved.label] = resolved;
-            }
-          }
-
-
-          const table = this.model.tables.get(unit.table.toLowerCase());
-          if (table) {
-
-            // see ResolveStructuredReference in expression calculator
-
-            const row = context_address.row; // "this row"
-            if (row < table.area.start.row || row > table.area.end.row) {
-              break;
-            }
-
-            const reference_column = unit.column.toLowerCase();
-            let column = -1;
-      
-            if (table.columns) { // FIXME: make this required
-              for (let i = 0; i < table.columns.length; i++) {
-                if (reference_column === table.columns[i]) {
-                  column = table.area.start.column + i;
-                  break;
-                }
-              }
-            }
-
-            if (column >= 0) {
-
-              // does using the original label here, instead of a sheet
-              // address as label, mean we potentially have multiple
-              // references to the same cell? probably...
-
-              const address: UnitAddress = {
-                label: unit.label,
-                type: 'address',
-                row, 
-                column,
-                sheet_id: table.area.start.sheet_id,
-                id: unit.id,
-                position: unit.position,
-              };
-        
-              dependencies.addresses[address.sheet_id + '!' + address.label] = address;
-
-            }
-
-          }
-        }
-
-        break;
-
-      case 'address':
-
-        if (!unit.sheet_id) {
-          if (unit.sheet) {
-            const sheet = this.model.sheets.Find(unit.sheet);
-            if (sheet) {
-              unit.sheet_id = sheet.id;
-            }
-          }
-          else {
-            unit.sheet_id = relative_sheet_id;
-            unit.sheet = relative_sheet_name;
-          }
-
-          /*
-          unit.sheet_id = unit.sheet ?
-            (sheet_name_map[unit.sheet.toLowerCase()] || 0) :
-            relative_sheet_id;
-          if (!unit.sheet) { unit.sheet = relative_sheet_name; }
-          */
-
-        }
-        if (!unit.sheet_id) {
-
-          // FIXME: we don't necessarily need to warn here, because we'll
-          // get a warning when it tries to calculate. still this is helpful
-          // for debugging.
-
-          console.warn('invalid address in range [9d]');
-        }
-        else {
-          dependencies.addresses[unit.sheet_id + '!' + unit.label] = unit;
-        }
-        break; // this.AddressLabel(unit, offset);
-
-      case 'range':
-        if (!unit.start.sheet_id) {
-          if (unit.start.sheet) {
-            const sheet = this.model.sheets.Find(unit.start.sheet);
-            if (sheet) {
-              unit.start.sheet_id = sheet.id;
-            }
-          }
-          else {
-            unit.start.sheet_id = relative_sheet_id;
-            unit.start.sheet = relative_sheet_name;
-          }
-
-          /*
-          unit.start.sheet_id = unit.start.sheet ?
-            (sheet_name_map[unit.start.sheet.toLowerCase()] || 0) :
-            relative_sheet_id;
-          if (!unit.start.sheet) { unit.start.sheet = relative_sheet_name; }
-          */
-
-        }
-        if (!unit.start.sheet_id) {
-
-          // see above in the address handler
-
-          console.warn('invalid sheet in range', unit);
-        }
-        else {
-          dependencies.ranges[unit.start.sheet_id + '!' + unit.start.label + ':' + unit.end.label] = unit;
-        }
-        break;
-
-      case 'unary':
-        this.RebuildDependencies(unit.operand, relative_sheet_id, relative_sheet_name, dependencies, context_address);//, sheet_name_map);
-        break;
-
-      case 'binary':
-        this.RebuildDependencies(unit.left, relative_sheet_id, relative_sheet_name, dependencies, context_address);//, sheet_name_map);
-        this.RebuildDependencies(unit.right, relative_sheet_id, relative_sheet_name, dependencies, context_address);//, sheet_name_map);
-        break;
-
-      case 'group':
-        unit.elements.forEach((element) =>
-          this.RebuildDependencies(element, relative_sheet_id, relative_sheet_name, dependencies, context_address));//, sheet_name_map));
-        break;
-
-      case 'call':
-
-        // this is where we diverge. if there's a known function that has
-        // an "address" parameter, we don't treat it as a dependency. this is
-        // to support our weird MV syntax (weird here, but useful in Excel).
-
-        // UPDATE: this is broadly useful for some other functions, like OFFSET.
-        {
-          const args: ExpressionUnit[] = unit.args.slice(0);
-          const func = this.library.Get(unit.name);
-          if (func && func.arguments){
-            func.arguments.forEach((descriptor, index) => {
-              if (descriptor && descriptor.address) {
-
-                // we still want to fix sheet addresses, though, even if we're
-                // not tracking the dependency. to do that, we can recurse with
-                // a new (empty) dependency list, and just drop the new list
-
-                this.RebuildDependencies(args[index], relative_sheet_id, relative_sheet_name, undefined, context_address);//, sheet_name_map);
-
-                args[index] = { type: 'missing', id: -1 };
-              }
-            });
-          }
-          args.forEach((arg) => this.RebuildDependencies(arg, relative_sheet_id, relative_sheet_name, dependencies, context_address));//, sheet_name_map));
-
-        }
-        break;
-
-    }
-
-    return dependencies;
-  }
-
-  protected UpdateLeafVertex(vertex: LeafVertex, formula: string, context: Sheet): void {
-
-    vertex.Reset();
-
-    const parse_result = this.parser.Parse(formula);
-    if (parse_result.expression) {
-      const dependencies =
-        this.RebuildDependencies(
-          parse_result.expression,
-          // this.model.active_sheet.id,
-          // this.model.active_sheet.name,
-          context.id,
-          context.name,
-          undefined,
-          {row: 0, column: 0}, // fake context
-        );
-
-      for (const key of Object.keys(dependencies.ranges)){
-        const unit = dependencies.ranges[key];
-        const range = new Area(unit.start, unit.end);
-
-        range.Iterate((address: ICellAddress) => {
-          this.AddLeafVertexEdge(address, vertex);
-        });
-
-        /*
-        for (const address of range) {
-          this.AddLeafVertexEdge(address, vertex);
-        }
-        */
-      }
-
-      for (const key of Object.keys(dependencies.addresses)){
-        const address = dependencies.addresses[key];
-        this.AddLeafVertexEdge(address, vertex);
-      }
-
-    }
-
-    vertex.expression = parse_result.expression || {type: 'missing', id: -1};
-    vertex.expression_error = !parse_result.valid;
-
-    // vertex.UpdateState();
-
-  }
-
-  /* *
-   * we're passing model here to skip the test on each call
-   * 
-   * @param unit 
-   * @param model 
-   * /
-  protected ApplyMacroFunctionInternal(
-      unit: ExpressionUnit, 
-      model: DataModel, 
-      name_stack: Array<{[index: string]: ExpressionUnit}>,
-    ): ExpressionUnit { 
-
-      switch (unit.type) {
-
-        case 'identifier':
-          if (name_stack[0]) {
-            const value = name_stack[0][(unit.name || '').toUpperCase()];
-            if (value) {
-              return JSON.parse(JSON.stringify(value)) as ExpressionUnit;
-            }
-          }
-          break;
-
-        case 'binary':
-          unit.left = this.ApplyMacroFunctionInternal(unit.left, model, name_stack);
-          unit.right = this.ApplyMacroFunctionInternal(unit.right, model, name_stack);
-          break;
-  
-        case 'unary':
-          unit.operand = this.ApplyMacroFunctionInternal(unit.operand, model, name_stack);
-          break;
-  
-        case 'group':
-          unit.elements = unit.elements.map(element => this.ApplyMacroFunctionInternal(element, model, name_stack));
-          break;
-  
-        case 'call':
-          {
-            // do this first, so we can pass through directly
-            unit.args = unit.args.map(arg => this.ApplyMacroFunctionInternal(arg, model, name_stack));
-
-            const func = this.library.Get(unit.name);
-            if (!func) { 
-              const macro = model.macro_functions[unit.name.toUpperCase()];
-              if (macro && macro.expression) {
-
-                // clone
-                const expression = JSON.parse(JSON.stringify(macro.expression));
-
-                const bound_names: {[index: string]: ExpressionUnit} = {};
-
-                if (macro.argument_names) {
-                  for (let i = 0; i < macro.argument_names.length; i++) {
-                    const name = macro.argument_names[i].toUpperCase();
-          
-                    // temp just pass in
-                    bound_names[name] = unit.args[i] ? unit.args[i] : {type: 'missing'} as UnitMissing;
-                  }
-                }
-
-                // replace arguments
-                name_stack.unshift(bound_names);
-                const replacement = this.ApplyMacroFunctionInternal(expression, model, name_stack);                
-                name_stack.shift();
-                return replacement;
-
-              }
-            }
-          }
-
-          break;
-
-      }
-
-      return unit;
-
-  }
-
-  protected ApplyMacroFunctions(expression: ExpressionUnit): ExpressionUnit|undefined {
-
-    if (!this.model) { return; }
-
-    const count = Object.keys(this.model.macro_functions).length;
-    if (!count) { return; }
-
-    return this.ApplyMacroFunctionInternal(expression, this.model, []);
-
-  }
-  */
-
-  /** 
-   * 
-   */
-  protected RebuildGraphCell(cell: Cell, address: ICellAddress2): void {
-
-    // console.info("RGC", cell, address);
-
-    // array head
-    if (cell.area && cell.area.start.column === address.column && cell.area.start.row === address.row) {
-
-      const {start, end} = cell.area;
-
-      const sheet_id = start.sheet_id || address.sheet_id; // ... should always be ===
-      if (!start.sheet_id) { start.sheet_id = sheet_id; }
-
-      for (let column = start.column; column <= end.column; column++) {
-        for (let row = start.row; row <= end.row; row++) {
-          this.ResetInbound({ column, row, sheet_id }, true, false); // set dirty, don't create
-        }
-      }
-
-      this.SetDirty(address); // implicitly creates vertex for array head (if it doesn't already exist)
-
-      // implicit vertices from array head -> array members. this is required
-      // to correctly propagate dirtiness if a referenced cell changes state
-      // from array -> !array and vice-versa
-
-      for (let column = start.column; column <= end.column; column++) {
-        for (let row = start.row; row <= end.row; row++) {
-          if (row === start.row && column === start.column) { continue; }
-
-          this.AddEdge(start, {...start, row, column});
-        }
-      }
-
-    }
-
-    // formula?
-    if (cell.type === ValueType.formula) {
-
-      this.ResetInbound(address, true); // NOTE: sets dirty AND creates vertex if it doesn't exist
-      const parse_result = this.parser.Parse(cell.value as string);
-
-      // we have a couple of "magic" functions that can have loops
-      // but shouldn't trigger circular references. we need to check
-      // for those here...
-
-      if (parse_result.expression) {
-
-        // FIXME: move macro function parsing here; so that we don't
-        // need special call semantics, and dependencies work as normal.
-
-        // NOTE: the problem with that is you have to deep-parse every function,
-        // here, to look for macros. that might be OK, but the alternative is
-        // just to calculate them on demand, which seems a lot more efficient
-
-        // TEMP removing old macro handling
-        // const modified = this.ApplyMacroFunctions(parse_result.expression);
-        // if (modified) { parse_result.expression = modified; }
-
-        // ...
-
-        if (parse_result.expression.type === 'call') {
-          const func = this.library.Get(parse_result.expression.name);
-
-          // this is for sparklines and checkboxes atm
-
-          if (func && (func.render || func.click)) {
-            cell.render_function = func.render;
-            cell.click_function = func.click;
-          }
-
-        }
-
-        const dependencies = this.RebuildDependencies(parse_result.expression, address.sheet_id, '', undefined, address); // cell.sheet_id);
-
-        for (const key of Object.keys(dependencies.ranges)) {
-          const unit = dependencies.ranges[key];
-          const range = new Area(unit.start, unit.end);
-
-          // testing out array vertices (vertices that represent ranges).
-          // this is an effort to reduce the number of vertices in the graph,
-          // especially since these are generally unecessary (except for
-          // formula cells).
-
-          // if you want to drop this, go back to the non-array code below
-          // and it should go back to the old way (but there will still be
-          // some cruft in graph.ts, tests that will need to be removed).
-
-          // actually it's probably something that could be balanced based
-          // on the number of constants vs the number of formulae in the
-          // range. more (or all) constants, use a range. more/all formula,
-          // iterate.
-
-          // --- array version -----------------------------------------------
-
-          /*
-          const status = this.AddArrayVertexEdge(range, cell);
-
-          if (status !== GraphStatus.OK) {
-            global_status = status;
-            if (!initial_reference) initial_reference = { ...cell };
-          }
-          */
-
-          // --- non-array version -------------------------------------------
-
-          /*
-          range.Iterate((target: ICellAddress) => {
-            this.AddEdge(target, address);
-          });
-          */
-
-          // --- trying again... ---------------------------------------------
-
-          if (range.entire_row || range.entire_column) {
-            this.AddArrayEdge(range, address);
-          }
-          else {
-            range.Iterate((target: ICellAddress) => this.AddEdge(target, address));
-          }
-
-
-          // --- end ---------------------------------------------------------
-
-        }
-
-        for (const key of Object.keys(dependencies.addresses)) {
-          const dependency = dependencies.addresses[key];
-          this.AddEdge(dependency, address);
-        }
-
-      }
-
-      const vertex = this.GetVertex(address, true);
-
-      if (vertex) {
-        vertex.expression = parse_result.expression || { type: 'missing', id: -1 };
-        vertex.expression_error = !parse_result.valid;
-      }
-
-    }
-    else if (cell.value !== cell.calculated) {
-
-      // sets dirty and removes inbound edges (in case the cell
-      // previously contained a formula and now it contains a constant).
-
-      this.ResetInbound(address, true, false); // NOTE: sets dirty
-    }
-    else if (cell.type === ValueType.undefined) {
-
-      // in the new framework, we get here on any cleared cell, but
-      // the behavior is OK
-
-      // if we get here, it means that this cell was cleared but is not
-      // 'empty'; in practice, that means it has a merge cell. reset inbound
-      // and set dirty.
-
-      // is this unecessarily flagging a number of cells? (...)
-
-      this.ResetInbound(address, true, false, true);
-
-      // we should be able to remove this vertex altogether; watch
-      // out for arrays here
-
-      // this.RemoveVertex(address); // implicit
-      
-    }
-    else {
-
-      // the reason you never get here is that the standard case is 
-      // value !== calculated. if you enter a constant, we flush 
-      // calculated first; so while the value doesn't change, it no 
-      // longer === calculated.
-
-      // actually we do get here in the case of an array head with
-      // a constant value. so we should stop shouting about it.
-
-      // this is just a constant?
-      // console.warn('UNHANDLED CASE', cell);
-
-    }
-
-
-  }
-
-  /**
-   * rebuild the graph; parse expressions, build a dependency map,
-   * initialize edges between nodes.
-   *
-   * FIXME: if we want to compose functions, we could do that here,
-   * which might result in some savings [?]
-   */
-  protected RebuildGraph(subset?: Area): void {
-
-    if (subset) {
-
-      if (!subset.start.sheet_id) {
-        throw new Error('subset missing sheet id');
-      }
-
-      // const cells = this.cells_map[subset.start.sheet_id];
-      const cells = this.model.sheets.Find(subset.start.sheet_id)?.cells;
-
-      if (cells) {
-        for (let row = subset.start.row; row <= subset.end.row; row++) {
-          const row_array = cells.data[row];
-          if (row_array) {
-            for (let column = subset.start.column; column <= subset.end.column; column++) {
-              const cell = row_array[column];
-              if (cell) {
-                this.RebuildGraphCell(cell, {row, column, sheet_id: subset.start.sheet_id});
-              }
-            }
-          }
-        } 
-      }
-
-    }
-    else {
-      for (const sheet of this.model.sheets.list || []) {
-        const rows = sheet.cells.data.length;
-        for (let row = 0; row < rows; row++) {
-          const row_array = sheet.cells.data[row];
-          if (row_array) {
-            const columns = row_array.length;
-            for (let column = 0; column < columns; column++) {
-              const cell = row_array[column];
-              if (cell) {
-                this.RebuildGraphCell(cell, {row, column, sheet_id: sheet.id});
-              }
-            }
-          }
-        }
-      }
-    }
-
-  }
-
-  // eslint-disable-next-line @typescript-eslint/no-explicit-any
-  protected IsNativeOrTypedArray(val: unknown): boolean {
-    return Array.isArray(val) || (val instanceof Float64Array) || (val instanceof Float32Array);
-  }
-
-  /**
-   * check if a cell is volatile. normally this falls out of the calculation,
-   * but if we build the graph and set values explicitly, we need to check.
-   */
-  protected CheckVolatile(vertex: SpreadsheetVertex): boolean {
-    if (!vertex.expression || vertex.expression_error) return false;
-
-    let volatile = false;
-
-    this.parser.Walk(vertex.expression, (unit: ExpressionUnit) => {
-      if (unit.type === 'call') {
-        const func = this.library.Get(unit.name);
-        if (func && func.volatile) volatile = true;
-      }
-      return !volatile; // short circuit
-    });
-
-    return volatile;
-
-  }
-
-}
+/*
+ * This file is part of TREB.
+ *
+ * TREB is free software: you can redistribute it and/or modify it under the 
+ * terms of the GNU General Public License as published by the Free Software 
+ * Foundation, either version 3 of the License, or (at your option) any 
+ * later version.
+ *
+ * TREB is distributed in the hope that it will be useful, but WITHOUT ANY 
+ * WARRANTY; without even the implied warranty of MERCHANTABILITY or FITNESS 
+ * FOR A PARTICULAR PURPOSE. See the GNU General Public License for more 
+ * details.
+ *
+ * You should have received a copy of the GNU General Public License along 
+ * with TREB. If not, see <https://www.gnu.org/licenses/>. 
+ *
+ * Copyright 2022-2023 trebco, llc. 
+ * info@treb.app
+ * 
+ */
+
+import type { Cell, ICellAddress, ICellAddress2, UnionValue, EvaluateOptions,
+         ArrayUnion, IArea, CellDataWithAddress, CellValue} from 'treb-base-types';
+import { Localization, Area, ValueType, IsCellAddress} from 'treb-base-types';
+         
+import type { ExpressionUnit, DependencyList, UnitRange, UnitAddress, UnitIdentifier } from 'treb-parser';
+import { Parser,
+         DecimalMarkType, ArgumentSeparatorType, QuotedSheetNameRegex } from 'treb-parser';
+
+import { Graph } from './dag/graph';
+import type { SpreadsheetVertex } from './dag/spreadsheet_vertex';
+import type { CalculationResult } from './dag/spreadsheet_vertex_base';
+
+import { ExpressionCalculator, UnionIsMetadata } from './expression-calculator';
+import * as Utilities from './utilities';
+
+import { FunctionLibrary } from './function-library';
+import type { FunctionMap} from './descriptors';
+import { ReturnType } from './descriptors';
+import { AltFunctionLibrary, BaseFunctionLibrary } from './functions/base-functions';
+import { FinanceFunctionLibrary } from './functions/finance-functions';
+import { TextFunctionLibrary, TextFunctionAliases } from './functions/text-functions';
+import { InformationFunctionLibrary } from './functions/information-functions';
+import { StatisticsFunctionLibrary, StatisticsFunctionAliases } from './functions/statistics-functions';
+import { ComplexFunctionLibrary } from './functions/complex-functions';
+import { MatrixFunctionLibrary } from './functions/matrix-functions';
+
+import { Variance } from './functions/statistics-functions';
+
+import * as Primitives from './primitives';
+
+import type { DataModel, Annotation, FunctionDescriptor, Sheet, ConditionalFormat } from 'treb-grid';
+import type { LeafVertex } from './dag/graph';
+
+import { ArgumentError, ReferenceError, UnknownError, ValueError, ExpressionError, NAError, DivideByZeroError } from './function-error';
+import { StateLeafVertex } from './dag/state_leaf_vertex';
+import { CalculationLeafVertex } from './dag/calculation_leaf_vertex';
+
+/**
+ * breaking this out so we can use it for export (TODO)
+ * 
+ * @param type 
+ * @returns 
+ */
+const TranslateSubtotalType = (type: string|number): number => {
+
+  if (typeof type === 'string') {
+    type = type.toUpperCase();
+    switch (type) {
+      case 'AVERAGE':
+      case 'MEAN':
+        type = 101;
+        break;
+
+      case 'COUNT':
+        type = 102;
+        break;
+
+      case 'COUNTA':
+        type = 103;
+        break;
+
+      case 'MAX':
+        type = 104;
+        break;
+
+      case 'MIN':
+        type = 105;
+        break;
+
+      case 'PRODUCT':
+        type = 106;
+        break;
+          
+      case 'STDEV':
+        type = 107;
+        break;
+
+      case 'STDEVP':
+        type = 108;
+        break;
+          
+      case 'SUM':
+        type = 109;
+        break;
+
+      case 'VAR':
+        type = 110;
+        break;
+
+      case 'VARP':
+        type = 111;
+        break;
+              
+      default:
+        type = 0;
+        break;
+    }
+  }
+  
+  return type;
+
+};
+
+/**
+ * we're providing a runtime option for how to handle complex numbers.
+ * we will need to pass that into the calculator when it's created to
+ * control which functions are loaded.
+ */
+export interface CalculatorOptions {
+
+  /**
+   * enable handling complex numbers in function calculation. 
+   * @see EmbeddedSpreadsheetOptions
+   */
+  complex_numbers: 'on'|'off';
+
+}
+
+const default_calculator_options: CalculatorOptions = {
+  complex_numbers: 'off',
+};
+
+/**
+ * Calculator now extends graph. there's a 1-1 relationship between the
+ * two, and we wind up passing a lot of operations from one to the other.
+ * this also simplifies the callback structure, as we can use local methods.
+ *
+ * NOTE: graph vertices hold references to cells. while that makes lookups
+ * more efficient, it causes problems if you mutate the sheet (adding or
+ * removing rows or columns).
+ *
+ * in that event, you need to flush the graph to force rebuilding references
+ * (TODO: just rebuild references). after mutating the sheet, call
+ * ```
+ * Calculator.Reset();
+ * ```
+ * 
+ */
+export class Calculator extends Graph {
+
+  // FIXME: need a way to share/pass parser flags
+
+  // public readonly parser: Parser = new Parser();
+  /** localized parser instance. we're sharing. */
+  protected get parser(): Parser {
+    return this.model.parser;
+  }
+
+  protected readonly library = new FunctionLibrary();
+
+  protected registered_libraries: Record<string, boolean> = {};
+
+//  protected notifier_id_source = 100;
+//  protected notifiers: InternalNotifierType[] = [];
+
+  // protected graph: Graph = new Graph(); // |null = null;
+  // protected status: GraphStatus = GraphStatus.OK;
+
+  /*
+  // FIXME: why is this a separate class? [actually is this a composition issue?]
+  protected expression_calculator = new ExpressionCalculator(
+      this.library,
+      this.parser);
+    */
+
+  protected expression_calculator: ExpressionCalculator;
+
+  /** the next calculation must do a full rebuild -- set on reset */
+  protected full_rebuild_required = false;
+
+  constructor(protected readonly model: DataModel, calculator_options: Partial<CalculatorOptions> = {}) {
+
+    super();
+
+    this.expression_calculator = new ExpressionCalculator(this.library, this.parser);
+
+
+    // at the moment options are only used here; in the future
+    // we may need to extend handling.
+
+    const options: CalculatorOptions = {
+      ...default_calculator_options, 
+      ...calculator_options,
+    };
+
+    if (options.complex_numbers === 'on') {
+
+      // complex number handling: we need to change SQRT, POWER and ^
+
+      for (const key of Object.keys(AltFunctionLibrary)) {
+        BaseFunctionLibrary[key] = AltFunctionLibrary[key];
+      }
+
+      Primitives.UseComplex();
+
+
+    }
+
+    this.UpdateLocale(); // for parser
+
+    // base functions
+    this.library.Register(
+      BaseFunctionLibrary,
+      TextFunctionLibrary,        // we split out text functions
+      StatisticsFunctionLibrary,  // also stats (wip)
+      FinanceFunctionLibrary,     // also this (wip)
+      InformationFunctionLibrary, // etc
+      ComplexFunctionLibrary,
+      MatrixFunctionLibrary,
+
+      );
+   
+    // aliases
+    for (const key of Object.keys(StatisticsFunctionAliases)) {
+      this.library.Alias(key, StatisticsFunctionAliases[key]);
+    }
+    for (const key of Object.keys(TextFunctionAliases)) {
+      this.library.Alias(key, TextFunctionAliases[key]);
+    }
+
+    // special functions... need reference to the graph (this)
+
+    this.library.Register({
+
+      /**
+       * this function is here because it checks whether rows are hidden or 
+       * not. cell dependencies don't track that, so we need to do it here. 
+       * and it needs to be volatile. this is an ugly, ugly function.
+       */
+      Subtotal: {
+        arguments: [
+          { name: 'type' },
+          { name: 'range', metadata: true, }
+        ],
+        fn: (type: number|string, ...args: any[]): UnionValue => {
+
+          type = TranslateSubtotalType(type);
+
+          // validate, I guess
+
+          if (type > 100) { 
+            type -= 100; 
+          }
+
+          if (type < 1 || type > 11) {
+            return ArgumentError();
+          }
+
+          // any number of ranges are allowed, they will inherit
+          // the properties of the last argument so they will all
+          // return metadata
+
+          const flat = Utilities.FlattenBoxed(args);
+
+          // values is the set of values from the arguments that
+          // are numbers -- not strings, not errors -- and are not
+          // hidden. that last thing is the hard part.
+
+          // there's one other thing we care about which is non-empty,
+          // for COUNTA -- we can do that separately
+
+          const values: number[] = [];
+          let counta = 0;
+          let sum = 0;
+
+          let sheet: Sheet|undefined;
+
+          for (const entry of flat) {
+
+            // where is the metadata type? sigh
+
+            const address = (entry.value?.address) as UnitAddress;
+            if (!address) {
+              return ReferenceError();
+            }
+
+            if (!sheet || sheet.id !== address.sheet_id) {
+
+              if (!address.sheet_id) {
+                console.warn('invalid reference in metadata')
+                return ReferenceError();
+              }
+              
+              sheet = this.model.sheets.Find(address.sheet_id);
+              if (!sheet) {
+                console.warn('invalid sheet in metadata')
+                return ReferenceError();
+              }
+
+            }
+
+            const height = sheet.GetRowHeight(address.row);
+            if (!height) {
+              continue;
+            }
+
+            const entry_value = entry.value?.value;
+
+            // counta includes empty strings
+
+            if (typeof entry_value === 'undefined') {
+              continue;
+            }
+
+            counta++;
+
+            if (typeof entry_value === 'number') {
+              sum += entry_value;
+              values.push(entry_value);
+            }
+
+          }
+
+          let value = 0;
+
+          switch (type) {
+            case 1:   // average
+              if (values.length === 0) { return DivideByZeroError(); }
+              value = sum / values.length;
+              break;
+
+            case 2:   // count
+              value = values.length;
+              break;
+
+            case 3:   // counta
+              value = counta;
+              break;
+
+            case 4:   // max
+              if (values.length === 0) { return ValueError(); }
+              value = Math.max.apply(0, values);
+              break;
+
+            case 5:   // min
+              if (values.length === 0) { return ValueError(); }
+              value = Math.min.apply(0, values);
+              break;
+
+            case 6:   // product
+              if (values.length === 0) { return ValueError(); }
+              value = 1;
+              for (const entry of values) {
+                value *= entry;
+              }  
+              break;
+
+            case 7:   // stdev.s
+              if (values.length < 2) { return DivideByZeroError(); }
+              value = Math.sqrt(Variance(values, true));
+              break;
+
+            case 8:   // stdev.p
+              if (values.length === 0) { return DivideByZeroError(); }
+              value = Math.sqrt(Variance(values, false));
+              break;
+
+            case 9:   // sum
+              value = sum;
+              break;
+
+            case 10:  // var.s
+              if (values.length < 2) { return DivideByZeroError(); }
+              value = Variance(values, true);
+              break;
+
+            case 11:  // var.p
+              if (values.length === 0) { return DivideByZeroError(); }
+              value = Variance(values, false);
+              break;
+
+          }
+
+          // console.info({type, args, flat, values});
+
+          return {
+            type: ValueType.number,
+            value,
+          };
+
+        },
+      },
+
+      /**
+       * this function is here so it has access to the parser.
+       * this is crazy expensive. is there a way to reduce cost?
+       * 
+       * we could, in theory, consider that there are only a few
+       * valid operations here -- all binary. instead of using a 
+       * generic call to the CalculateExpression routine, we could
+       * short-cut and call the binary method.
+       * 
+       * OTOH that makes it more fragile, and might not really 
+       * provide that much in the way of savings. still, it would
+       * be good if we could somehow cache some of the effort,
+       * particularly if the list data changes but not the expression.
+       * 
+       */
+      CountIf: {
+        arguments: [
+          { name: 'range', },
+          { name: 'criteria', }
+        ],
+        fn: (range, criteria): UnionValue => {
+
+          const data = Utilities.FlattenUnboxed(range);
+
+          // console.info({range, data});
+
+          // console.info({range});
+
+          if (typeof criteria !== 'string') {
+            criteria = '=' + (criteria || 0).toString();
+          }
+          else {
+            criteria = criteria.trim();
+            if (!/^[=<>]/.test(criteria)) {
+              criteria = '=' + criteria;
+            }
+          }
+
+          // switching to an array. doesn't actually seem to be any 
+          // faster... more appropriate, though.
+          
+          const parse_result = this.parser.Parse('{}' + criteria);
+          const expression = parse_result.expression;
+
+          if (parse_result.error || !expression) {
+            return ExpressionError();
+          }
+          if (expression.type !== 'binary') {
+            // console.warn('invalid expression [1]', expression);
+            return ExpressionError();
+          }
+          if (expression.left.type !== 'array') {
+            // console.warn('invalid expression [1]', expression);
+            return ExpressionError();
+          }
+
+          expression.left.values = [data];
+          const result = this.CalculateExpression(expression);
+
+          // console.info({expression, result});
+
+          // this is no longer the case because we're getting 
+          // a boxed result (union)
+
+          /*
+          if (Array.isArray(result)) {
+            let count = 0;
+            for (const column of result) {
+              for (const cell of column) {
+                if (cell.value) { count++; }
+              }
+            }
+            return { type: ValueType.number, value: count };
+          }
+          */
+
+          if (result.type === ValueType.array) {
+            let count = 0;
+            for (const column of (result as ArrayUnion).value) {
+              for (const cell of column) {
+                if (cell.value) { count++; }
+              }
+            }
+            return { type: ValueType.number, value: count };
+          }
+
+          return result; // error?
+
+        },
+      },
+
+      /** like indirect, this creates dependencies at calc time */
+      Offset: {
+        arguments: [{
+          name: 'reference', description: 'Base reference', metadata: true, }, {
+          name: 'rows', description: 'number of rows to offset' }, {
+          name: 'columns', description: 'number of columns to offset' }, {
+          name: 'height', }, {
+          name: 'width', },
+
+        ],
+        return_type: ReturnType.reference,
+        volatile: true,
+        fn: ((reference: UnionValue, rows = 0, columns = 0, height?: number, width?: number): UnionValue => {
+
+          if (!reference) {
+            return ArgumentError();
+          }
+
+          // const parse_result = this.parser.Parse(reference);
+          // if (parse_result.error || !parse_result.expression) {
+          //  return ReferenceError;
+          //}
+
+          if (reference.type === ValueType.array) {
+
+            // subset array. this is constructed, so we can take ownership
+            // and modify it, although it would be safer to copy. also, what's
+            // the cost of functional vs imperative loops these days?
+
+            const end_row = typeof height === 'number' ? (rows + height) : undefined;
+            const end_column = typeof width === 'number' ? (columns + width) : undefined;
+
+            const result: UnionValue = {
+              type: ValueType.array,
+              value: reference.value.slice(rows, end_row).map(row => row.slice(columns, end_column)),
+            };
+
+            return result;
+
+          }
+
+          // we need a proper type for this... also it might be a range
+
+          if (!UnionIsMetadata(reference)) {
+            console.info('e2', {reference})
+            return ReferenceError(); 
+          }
+
+          const check_result = this.DynamicDependencies(
+            reference.value.address,
+            this.expression_calculator.context.address,
+            true, rows, columns, width, height);
+
+          if (!check_result) {
+            console.info('e1', {check_result})
+            return ReferenceError();
+          }
+
+          if (check_result.dirty) {
+            const current_vertex =
+              this.GetVertex(this.expression_calculator.context.address, true) as SpreadsheetVertex;
+            current_vertex.short_circuit = true;
+            return { type: ValueType.undefined, value: undefined };
+          }
+
+          if (check_result.area) {
+
+            const start: ExpressionUnit = {
+              type: 'address', ...check_result.area.start,
+              label: '', position: 0,
+              // id: parse_result.expression.id,
+              id: 0,
+            };
+            const end: ExpressionUnit = {
+              type: 'address', ...check_result.area.end,
+              label: '', position: 0,
+              // id: parse_result.expression.id,
+              id: 0,
+            };
+            const expression: ExpressionUnit = check_result.area.count === 1 ? start : {
+              type: 'range', start, end,
+              label: '', position: 0,
+              // id: parse_result.expression.id,
+              id: 0,
+            };
+
+            // return this.CalculateExpression(expression, undefined, true);
+
+            // return expression;
+            return { type: ValueType.object, value: expression };
+
+          }
+
+          return ValueError();
+
+        }).bind(this),
+      },
+
+      Indirect: {
+        arguments: [
+          { name: 'reference', description: 'Cell reference (string)' },
+        ],
+        return_type: ReturnType.reference,
+        volatile: true, // necessary?
+        fn: ((reference: string) => {
+
+          if (!reference || (typeof reference !== 'string')) {
+            return ArgumentError();
+          }
+
+          const parse_result = this.parser.Parse(reference);
+          if (parse_result.error || !parse_result.expression || 
+              (parse_result.expression.type !== 'address' && parse_result.expression.type !== 'range')) {
+            return ReferenceError();
+          }
+
+          const check_result = this.DynamicDependencies(
+            parse_result.expression,
+            this.expression_calculator.context.address);
+
+          if (!check_result) {
+            return ReferenceError();
+          }
+
+          if (check_result.dirty) {
+            const current_vertex =
+              this.GetVertex(this.expression_calculator.context.address, true) as SpreadsheetVertex;
+            current_vertex.short_circuit = true;
+            return { type: ValueType.undefined, value: undefined };
+          }
+
+          return { type: ValueType.object, value: parse_result.expression as any };
+
+        }).bind(this),
+
+      },
+
+      /**
+       * FIXME: there are cases we are not handling
+       * 
+       * match seems to return either the matching row, in a column set,
+       * or matching column, in a row set. you can't search a 2d array.
+       * match also supports inexact matching but assumes data is ordered.
+       * (TODO).
+       * 
+       * FIXME: we also need to icase match strings
+       * 
+       */
+      Match: {
+        arguments: [
+          { name: 'value', boxed: true }, 
+          { name: 'range', boxed: true }, 
+          { name: 'type', },
+        ],
+        fn: (value: UnionValue, range: UnionValue, type = 0) => {
+
+          if (type) {
+            console.warn('inexact match not supported', {value, range, type});
+            return NAError();
+          }
+          else {
+
+            // I suppose you can match on a single value
+            if (range.type === ValueType.array) {
+              if (range.value.length === 1) {
+                const arr = range.value[0];
+                for (let i = 0; i < arr.length; i++) {
+                  if (value.type == arr[i].type && value.value === arr[i].value) {
+                    return {type: ValueType.number, value: i + 1};
+                  }
+                }
+              }
+              else {
+                for (let i = 0; i < range.value.length; i++) {
+                  const arr = range.value[i];
+                  if (arr.length !== 1) {
+                    return NAError();
+                  }
+                  if (value.type == arr[0].type && value.value === arr[0].value) {
+                    return {type: ValueType.number, value: i + 1};
+                  }
+                }
+              }
+              return NAError();
+            }
+            else {
+              if (value.type === range.type && value.value === range.value) {
+                return {
+                  type: ValueType.number, value: 1,
+                };
+              }
+              return NAError();
+            }
+          }
+          return ArgumentError();
+        },
+      },
+
+      /**
+       * FIXME: there are cases we are not handling
+       */
+      Index: {
+        arguments: [
+          { name: 'range', boxed: true }, 
+          { name: 'row', }, 
+          { name: 'column', }
+        ],
+        volatile: false,
+
+        // FIXME: handle full row, full column calls
+        fn: (data: UnionValue, row?: number, column?: number) => {
+
+          // ensure array
+          if (data && data.type !== ValueType.array) {
+            data = {
+              type: ValueType.array,
+              value: [[data]],
+            };
+          }
+
+          if (row && column) {
+
+            // simple case: 2 indexes
+
+            const c = data.value[column - 1];
+            if (c) {
+              const cell = c[row - 1];
+              if (cell) {
+                return cell;
+              }
+            }
+          }
+          else if (row) {
+
+            // return an array
+
+            const value: UnionValue[][] = [];
+            for (const c of data.value) {
+              if (!c[row - 1]) {
+                return ArgumentError();
+              }
+              value.push([c[row-1]]);
+            }
+            return {
+              type: ValueType.array,
+              value,
+            };
+          }
+          else if (column) {
+
+            // return an array
+
+            const c = data.value[column - 1];
+            if (c) {
+              return {
+                type: ValueType.array,
+                value: [c],
+              };
+            }
+          }
+
+          return ArgumentError();
+          
+        },
+      },
+
+      /**
+       * this one does not have to be here, it's just here because
+       * the rest of the reference/lookup functions are here
+       */
+      Rows: {
+        arguments: [{
+          name: 'reference', description: 'Array or reference' },
+        ],
+        volatile: false,
+        fn: (reference: unknown) => {
+          if (!reference) {
+            return ArgumentError();
+          }
+          if (Array.isArray(reference)) {
+            const column = reference[0];
+            if (Array.isArray(column)) {
+              return { type: ValueType.number, value: column.length };
+            }
+            return ValueError();
+          }
+          return { type: ValueType.number, value: 1 };
+        },
+      },
+
+      /**
+       * this one does not have to be here, it's just here because
+       * the rest of the reference/lookup functions are here
+       */
+      Columns: {
+        arguments: [{
+          name: 'reference', description: 'Array or reference' },
+        ],
+        volatile: false,
+        fn: (reference: unknown) => {
+          if (!reference) {
+            return ArgumentError();
+          }
+          if (Array.isArray(reference)) {
+            return { type: ValueType.number, value: reference.length };
+          }
+          return { type: ValueType.number, value: 1 };
+        },
+      },
+
+
+  /** not sure when this one appeared, but it's what I was looking for */
+      FormulaText: {
+        description: 'Returns a formula as a string',
+        arguments: [
+          { name: 'reference', description: 'Cell reference', metadata: true, },
+        ],
+        fn: Utilities.ApplyAsArray((reference: UnionValue): UnionValue => {
+
+          if (!UnionIsMetadata(reference)) {
+            return ReferenceError();
+          }
+
+          const sheet = this.model.sheets.Find(reference.value?.address?.sheet_id || 0);
+          if (sheet) {
+            const cell = sheet.cells.GetCell(reference.value.address, false);
+            return { 
+              type: ValueType.string, 
+              value: cell?.value?.toString() || '',
+            };
+          }
+          
+          return ReferenceError();
+
+        }),
+      },
+
+      /**
+       * this should be in the 'information' library but it needs reference
+       * to the underlying cell (unresolved)
+       */
+      IsFormula: {
+        description: 'Returns true if the reference is a formula',
+        arguments: [{
+          name: 'Reference',
+          metadata: true, /* OK with array metadata */
+        }],
+        fn: Utilities.ApplyAsArray((ref: UnionValue): UnionValue => {
+
+          // this is wasteful because we know that the range will all
+          // be in the same sheet... we don't need to look up every time
+
+          const sheet = this.model.sheets.Find(ref?.value?.address?.sheet_id || 0);
+          if (sheet) {
+            const cell = sheet.cells.GetCell(ref.value.address, false);
+            return { 
+              type: ValueType.boolean, 
+              value: cell?.type === ValueType.formula,
+            };
+          }
+
+          return { 
+            type: ValueType.boolean, value: false,
+          };
+
+        }),
+      },
+
+    });
+
+
+  }
+
+  /**
+   * support for co-editing. we need to export calculated values from
+   * the leader instance, because things like RAND() and NOW() are 
+   * nondeterministic (within reason). 
+   * 
+   * so the leader does the calculation and then we broadcast calculated
+   * values to followers.
+   */
+  public ExportCalculatedValues(): Record<number, CellDataWithAddress[]> {
+    const data: any = {};
+    for (const sheet of this.model.sheets.list) {
+      const calculated = sheet.cells.toJSON({calculated_value: true}).data as CellDataWithAddress[];
+      data[sheet.id] = calculated.filter(test => test.calculated !== undefined);
+    }
+    return data;
+  }
+
+  /**
+   * support for co-editing. if we get calculated values from the leader,
+   * we need to apply them to cells.
+   * 
+   * to _see_ the data, you still have to make a couple of calls to repaint
+   * and update annotations. see EmbeddedSpreadsheetBase.Recalculate for hints.
+   * 
+   * note that we're checking for list mismatch in one direction but not the 
+   * other direction. should probably check both.
+   */
+  public ApplyCalculatedValues(data: Record<number, CellDataWithAddress[]>): void {
+    for (const sheet of this.model.sheets.list) {
+      const cells = data[sheet.id];
+      if (!cells) {
+        console.info('mismatch', sheet.id);
+      }
+      else {
+        for (const cell of cells) {
+          sheet.cells.data[cell.row][cell.column].SetCalculatedValue(cell.calculated);
+          // console.info(sheet.id, cell.row, cell.column, '->', cell.calculated);
+        }
+      }
+    }
+  }
+
+  /**
+   * this is a mess [not as bad as it used to be]
+   */
+  public SpreadCallback(vertex: SpreadsheetVertex, value: UnionValue): void {
+
+    if (!vertex.address || !vertex.address.sheet_id) {
+      throw new Error('spread callback called without sheet id');
+    }
+    // const cells = this.cells_map[vertex.address.sheet_id];
+    const cells = this.model.sheets.Find(vertex.address.sheet_id)?.cells;
+
+    if (!cells) {
+      throw new Error('spread callback called without cells');
+    }
+
+    if (!vertex || !vertex.reference) return;
+    const area = vertex.reference.area;
+
+    if (area) {
+      const rows = area.rows;
+      const columns = area.columns;
+
+      // if (Array.isArray(value)) {
+      if (value.type === ValueType.array) {
+
+        // value = Utilities.Transpose2(value);
+        const values = Utilities.Transpose2((value as ArrayUnion).value);
+
+        // FIXME: recycle [?]
+
+        for (let row = 0; row < rows; row++) {
+          if (values[row]) {
+            let column = 0;
+            for (; column < columns && column < values[row].length; column++) {
+              cells.data[row + area.start.row][column + area.start.column].SetCalculatedValue(values[row][column].value, values[row][column].type);
+            }
+            for (; column < columns; column++) {
+              cells.data[row + area.start.row][column + area.start.column].SetCalculatedValue(undefined, ValueType.undefined);
+            }
+          }
+          else {
+            for (let column = 0; column < columns; column++) {
+              cells.data[row + area.start.row][column + area.start.column].SetCalculatedValue(undefined, ValueType.undefined);
+            }
+          }
+        }
+
+      }
+      else { 
+
+        // single, recycle
+
+        for (let row = 0; row < rows; row++) {
+          for (let column = 0; column < columns; column++) {
+            cells.data[row + area.start.row][column + area.start.column].SetCalculatedValue(value.value, value.type);
+          }
+        }
+        
+      }
+
+    }
+
+  }
+
+  /**
+   * FIXME: for this version, this should be synchronous; the whole thing
+   * should run in a worker. should be much faster than context switching
+   * every time.
+   */
+  public CalculationCallback(vertex: SpreadsheetVertex): CalculationResult {
+
+    // must have address [UPDATE: don't do this]
+    if (!vertex.address) throw(new Error('vertex missing address'));
+    if (vertex.expression_error) {
+      return {
+        value: UnknownError(),
+      };
+    }
+
+    return this.expression_calculator.Calculate(vertex.expression, vertex.address); // <- this one
+  }
+
+
+  /**
+   * generic function, broken out from the Indirect function. checks dynamic
+   * dependency for missing edges, and adds those edges.
+   *
+   * returns error on bad reference or circular dependency. this method
+   * does not set the "short circuit" flag, callers should set as appropriate.
+   */
+  public DynamicDependencies(
+        expression: ExpressionUnit,
+        context?: ICellAddress,
+        offset = false,
+        offset_rows = 0,
+        offset_columns = 0,
+        resize_rows = 1,
+        resize_columns = 1,
+      ) : {dirty: boolean, area: Area}|undefined {
+
+    // UPDATE: use current context (passed in as argument) to resolve
+    // relative references. otherwise the reference will change depending
+    // on current/active sheet
+
+    let area = this.ResolveExpressionAddress(expression, context);
+
+    if (!area) { return undefined; }
+
+    // flag. we're going to check _all_ dependencies at once, just in
+    // case (for this function this would only happen if the argument
+    // is an array).
+
+    let dirty = false;
+
+//    if (area) {
+
+    let sheet: Sheet|undefined;
+
+    if (expression.type === 'address' || expression.type === 'range') {
+      const address_expression = (expression.type === 'range') ? expression.start : expression;
+      if (address_expression.sheet_id) {
+        sheet = this.model.sheets.Find(address_expression.sheet_id);
+
+        /*
+        for (const test of this.model.sheets) {
+          if (test.id === address_expression.sheet_id) {
+            sheet = test;
+            break;
+          }
+        }
+        */
+      }
+      else if (address_expression.sheet) {
+        sheet = this.model.sheets.Find(address_expression.sheet);
+
+        /*
+        const lc = address_expression.sheet.toLowerCase();
+        for (const test of this.model.sheets) {
+          if (test.name.toLowerCase() === lc) {
+            sheet = test;
+            break;
+          }
+        }
+        */
+      }
+    }
+
+    if (!sheet && context?.sheet_id) {
+      sheet = this.model.sheets.Find(context.sheet_id);
+
+      /*
+      for (const test of this.model.sheets) {
+        if (test.id === context.sheet_id) {
+          sheet = test;
+          break;
+        }
+      }
+      */
+    }
+
+    if (!sheet) {
+      throw new Error('missing sheet in dynamic dependencies [b21]');
+    }
+
+      // check any dirty...
+
+      // THIS IS ALMOST CERTAINLY WRONG. we should not be using active_sheet
+      // here, we should use the area sheet. FIXME
+
+      area = sheet.RealArea(area); 
+
+      const sheet_id = area.start.sheet_id;
+
+      if (offset) {
+        area = new Area({
+          column: area.start.column + offset_columns,
+          row: area.start.row + offset_rows,
+          sheet_id: area.start.sheet_id,
+        }, {
+          column: area.start.column + offset_columns + resize_rows - 1,
+          row: area.start.row + offset_rows + resize_columns - 1,
+          sheet_id: area.end.sheet_id,
+        });
+      }
+
+      for (let row = area.start.row; row <= area.end.row; row++ ){
+        for (let column = area.start.column; column <= area.end.column; column++ ){
+          const vertex = this.GetVertex({row, column, sheet_id}, false);
+          if (vertex && vertex.dirty) {
+
+            // so we know, given the structure of calculation, that there
+            // is not an edge between these two vertices. we know that
+            // because calculate() is never called on a vertex that has
+            // dirty dependencies.
+
+            // so if we create an edge here, the calculate method can
+            // short-circuit, and then this cell will be re-evaluated
+            // when that cell is calculated.
+
+            // so all we have to do is add the edge. the question is,
+            // do we need to remove that edge after the calculation?
+            // or can we just wait for it to clean up on a rebuild?
+            // (...) don't know for sure atm, test.
+
+            // actually we have to set some flag to tell the vertex to
+            // short-circuit...
+
+            // before you set the short-circuit flag, test result so we
+            // can error on circular ref
+
+            // const edge_result = 
+            
+            this.AddEdge({row, column, sheet_id}, this.expression_calculator.context.address);
+
+            //if (edge_result) {
+            //  return ReferenceError;
+            //}
+
+            dirty = true;
+
+          }
+        }
+      }
+//    }
+
+    return { dirty, area };
+
+  }
+
+  /**
+   * if locale has changed in Localization, update local resources.
+   * this is necessary because (in chrome) worker doesn't get the system
+   * locale properly (also, we might change it via parameter). we used to
+   * just drop and reconstruct calculator, but we want to stop doing that
+   * as part of supporting dynamic extension.
+   */
+  public UpdateLocale(): void {
+
+    // don't assume default, always set
+
+    if (Localization.decimal_separator === ',') {
+      this.parser.decimal_mark = DecimalMarkType.Comma;
+      this.parser.argument_separator = ArgumentSeparatorType.Semicolon;
+    }
+    else {
+      this.parser.decimal_mark = DecimalMarkType.Period;
+      this.parser.argument_separator = ArgumentSeparatorType.Comma;
+    }
+
+    // this.expression_calculator.UpdateLocale();
+
+  }
+
+  /* * 
+   * lookup in function library 
+   * 
+   * it seems like the only place this is called is within this class, 
+   * so we could probably inline and drop this function
+   * 
+   * @deprecated
+   * /
+  public GetFunction(name: string): ExtendedFunctionDescriptor {
+    return this.library.Get(name);
+  }
+  */
+
+  /**
+   * returns a list of available functions, for AC/tooltips
+   * FIXME: categories?
+   * FIXME: need to separate annotation functions and sheet functions
+   */
+  public SupportedFunctions(): FunctionDescriptor[] {
+
+    const list = this.library.List();
+
+    const function_list = Object.keys(list).map((key) => {
+      let name = list[key].canonical_name;
+      if (!name) name = key.replace(/_/g, '.');
+      return {
+        name,
+        description: list[key].description,
+        arguments: (list[key].arguments || []).map((argument) => {
+          return { name: argument.name || '' };
+        }),
+      };
+    });
+
+    for (const macro of this.model.macro_functions.values()) {
+      function_list.push({
+        name: macro.name,
+        description: macro.description,
+        arguments: (macro.argument_names || []).map(argument => {
+          return { name: argument };
+        }),
+      });
+    }
+
+    /*
+    for (const key of Object.keys(this.model.macro_functions)) {
+      const macro = this.model.macro_functions[key];
+      function_list.push({
+        name: macro.name,
+        description: macro.description,
+        arguments: (macro.argument_names || []).map(argument => {
+          return { name: argument };
+        }),
+      });
+    }
+    */
+
+    return function_list;
+
+  }
+
+  /**
+   * 
+   * @param name 
+   * @param map 
+   */
+  public RegisterLibrary(name: string, map: FunctionMap): boolean {
+    if (this.registered_libraries[name]) {
+      return false;
+    }
+    this.RegisterFunction(map);
+    this.registered_libraries[name] = true;
+    return true;
+  }
+
+  /**
+   * dynamic extension
+   */
+  public RegisterFunction(map: FunctionMap): void {
+
+    for (const name of Object.keys(map)) {
+      const descriptor = map[name];
+      const original_function = descriptor.fn;
+
+      // we don't bind to the actual context because that would allow
+      // functions to change it, and potentially break subsequent functions
+      // that rely on it. which is a pretty far-fetched scenario, but we might
+      // as well protect against it.
+
+      // eslint-disable-next-line @typescript-eslint/no-explicit-any
+      descriptor.fn = (...args: any[]) => {
+        return original_function.apply({
+          address: { ...this.expression_calculator.context.address},
+        }, args);
+      };
+
+      this.library.Register({[name]: descriptor});
+    }
+
+  }
+
+  /**
+   * wrap the attachdata function so we can update the expression calculator
+   * at the same time (we should unwind this a little bit, it's an artifact
+   * of graph being a separate class)
+   */
+  public AttachModel(): void {
+    // this.RebuildMap();
+    this.expression_calculator.SetModel(this.model);
+  }
+
+  /**
+   * wrapper method for calculation
+   */
+  public Calculate(subset?: Area): void {
+
+    this.AttachModel();
+
+    // this gets checked later, now... it would be better if we could
+    // check it here are skip the later check, but that field is optional
+    // it's better to report the error here so we can trace
+
+    if (subset && !subset.start.sheet_id) {
+      throw new Error('CalculateInternal called with subset w/out sheet ID')
+    }
+
+    if (this.full_rebuild_required) {
+      subset = undefined;
+      this.UpdateAnnotations();
+      this.UpdateConditionals();
+      // this.UpdateNotifiers();
+      this.full_rebuild_required = false; // unset
+    }
+
+    // this.expression_calculator.SetModel(model);
+
+    this.RebuildGraph(subset);
+
+    try {
+      this.Recalculate();
+    }
+    catch (err){
+      console.error(err);
+      console.info('calculation error trapped');
+    }
+
+    /*
+    const callbacks: NotifierType[] = [];
+    for (const notifier of this.notifiers) {
+      if (notifier.vertex.state_id !== notifier.state) {
+        notifier.state = notifier.vertex.state_id;
+        if (notifier.notifier.callback) {
+          callbacks.push(notifier.notifier);
+        }
+      }
+    }
+
+    if (callbacks.length) {
+      Promise.resolve().then(() => {
+        for (const notifier of callbacks) {
+          if (notifier.callback) {
+            notifier.callback.call(undefined, notifier);
+          }
+        }
+      });
+    }
+    */
+
+  }
+
+  /**
+   * resets graph and graph status. this is called when structure changes --
+   * such as adding or removing sheets -- so we need to preserve notifiers
+   * across resets. we need to either add a flag or add a separate method
+   * to handle clearing notifiers.
+   */
+  public Reset(): void {
+
+    this.FlushTree();
+    this.AttachModel();
+
+    this.full_rebuild_required = true;
+  }
+
+  /**
+   * get a list of functions that require decorating with "_xlfn" on
+   * export. the embed caller will pass this to the export worker.
+   * since we manage functions, we can manage the list.
+   * 
+   * UPDATE: to support our MC functions (which may need _xll decoration),
+   * map to type and then overload as necessary
+   * 
+   */
+  public DecoratedFunctionList(): Record<string, string> {
+    // const list: string[] = [];
+    const map: Record<string, string> = {};
+
+    const lib = this.library.List();
+    for (const key of Object.keys(lib)) {
+      const def = lib[key];
+      if (def.xlfn) {
+        // list.push(key);
+        map[key] = '_xlfn';
+      }
+      else if (def.extension) {
+        map[key] = '_xll';
+      }
+    }
+
+    return map;
+  }
+
+  public Evaluate(expression: string, active_sheet?: Sheet, options?: EvaluateOptions, raw_result?: false): CellValue|CellValue[][];
+  public Evaluate(expression: string, active_sheet?: Sheet, options?: EvaluateOptions, raw_result?: true): UnionValue;
+
+  /** moved from embedded sheet */
+  public Evaluate(expression: string, active_sheet?: Sheet, options: EvaluateOptions = {}, raw_result = false) {
+    
+    const current = this.parser.argument_separator;
+    const r1c1_state = this.parser.flags.r1c1;
+
+    if (options.argument_separator) {
+      if (options.argument_separator === ',') {
+        this.parser.argument_separator = ArgumentSeparatorType.Comma;
+        this.parser.decimal_mark = DecimalMarkType.Period;
+      }
+      else {
+        this.parser.argument_separator = ArgumentSeparatorType.Semicolon;
+        this.parser.decimal_mark = DecimalMarkType.Comma;
+      }
+    }
+
+    if (options.r1c1) {
+      this.parser.flags.r1c1 = options.r1c1;
+    }
+
+    const parse_result = this.parser.Parse(expression);
+
+    // reset
+
+    this.parser.argument_separator = current;
+    this.parser.decimal_mark = (current === ArgumentSeparatorType.Comma) ? DecimalMarkType.Period : DecimalMarkType.Comma;
+    this.parser.flags.r1c1 = r1c1_state;
+
+    // OK
+
+    if (parse_result && parse_result.expression ){ 
+
+      this.parser.Walk(parse_result.expression, (unit) => {
+        if (unit.type === 'address' || unit.type === 'range') {
+
+          // don't allow offset references, even in R1C1
+          if (unit.type === 'address') {
+            if (unit.offset_column || unit.offset_row) {
+              throw new Error(`Evaluate does not support offset references`);
+            }
+          }
+          else {
+            if (unit.start.offset_column || unit.start.offset_row || unit.end.offset_column || unit.end.offset_row) {
+              throw new Error(`Evaluate does not support offset references`);
+            }
+          }
+
+          this.model.ResolveSheetID(unit, undefined, active_sheet);
+        }
+        return true;
+      });
+
+      // console.info({expression: parse_result.expression})
+      const result = this.CalculateExpression(parse_result.expression);
+      if (raw_result) {
+        return result;
+      }
+
+      if (result.type === ValueType.array) {
+        return result.value.map(row => row.map(value => value.value));
+      }
+      else {
+        return result.value;
+      }
+
+    }
+
+    // or? (...)
+
+    if (parse_result.error) {
+      throw new Error(parse_result.error);
+    }
+
+    throw new Error('invalid expression');
+
+  }
+
+  /**
+   * calculate an expression, optionally setting a fake cell address.
+   * this may have weird side-effects.
+   */
+  public CalculateExpression(
+      expression: ExpressionUnit,
+      address: ICellAddress = {row: -1, column: -1},
+      preserve_flags = false): UnionValue {
+
+    return this.expression_calculator.Calculate(expression, address, preserve_flags).value; // dropping volatile flag
+  }
+
+  /**
+   * rebuild the graph, and set cells as clean. the vertices need internal
+   * references to the calculated value, so that's set via the vertex method.
+   *
+   * we also need to manage the list of volatile cells, which is normally
+   * built as a side-effect of calculation.
+   * 
+   * UPDATE: optionally recalculate if there are volatile cells. that's used
+   * for loading documents.
+   */
+  public RebuildClean(recalculate_if_volatile = false): void {
+
+    this.full_rebuild_required = false; // unset
+
+    this.AttachModel();
+
+    this.RebuildGraph();
+
+    // add leaf vertices for annotations
+
+    this.UpdateAnnotations(); // all
+    this.UpdateConditionals();
+
+    // and notifiers
+
+    // this.UpdateNotifiers();
+
+    // there's a weird back-and-forth that happens here 
+    // (calculator -> graph -> calculator) to check for volatile
+    // cells. it could probably be simplified.
+
+    this.InitializeGraph();
+    
+    if (recalculate_if_volatile && this.volatile_list.length) {
+      this.Recalculate();
+    }
+
+  }
+
+  /**
+   * remove duplicates from list, dropping absolute
+   */
+  public FlattenCellList(list: ICellAddress[]): ICellAddress[] {
+
+    const map: {[index: string]: string} = {};
+    const flattened: ICellAddress[] = [];
+
+    for (const entry of list) {
+      const address = {
+        column: entry.column,
+        row: entry.row,
+        sheet_id: entry.sheet_id,
+      };
+      const label = Area.CellAddressToLabel(address, true);
+      if (map[label]) { continue; }
+      map[label] = label;
+      flattened.push(address);
+    }
+
+    return flattened;
+  }
+
+
+  /* * remove all notifiers * /
+  public RemoveNotifiers(): void {
+    for (const internal of this.notifiers) {
+      if (internal.vertex) {
+        internal.vertex.Reset();
+        this.RemoveLeafVertex(internal.vertex);
+      }
+    }
+    this.notifiers = [];
+  }
+  */
+
+  /* * 
+   * remove specified notifier. you can pass the returned ID or the original
+   * object used to create it.
+   * /
+  public RemoveNotifier(notifier: NotifierType|number): void {
+
+    let internal: InternalNotifierType|undefined;
+
+    this.notifiers = this.notifiers.filter(test => {
+      if (test.id === notifier || test === notifier) {
+        internal = test;
+        return false;
+      }
+      return true;
+    });
+
+    if (!internal) {
+      // FIXME: error
+      console.warn('invalid notifier');
+    }
+    else {
+
+      // remove vertex
+      if (internal.vertex) {
+        internal.vertex.Reset();
+        this.RemoveLeafVertex(internal.vertex);
+      }
+
+    }
+
+  }
+  */
+
+  /* *
+   * update a notifier or notifiers, or the entire list (default).
+   * /
+  protected UpdateNotifiers(notifiers: InternalNotifierType|InternalNotifierType[] = this.notifiers): void {
+
+    if (!Array.isArray(notifiers)) {
+      notifiers = [notifiers];
+    }
+
+    for (const notifier of notifiers) {
+
+      if (notifier.vertex) {
+        notifier.vertex.Reset();
+      }
+      else {
+        notifier.vertex = new LeafVertex();
+      }
+
+      // construct formula (inlining)
+
+      const string_reference = notifier.references.map(reference => {
+
+        // I don't want to go through strings here... OTOH if we build an 
+        // expression manually it's going to be fragile to changes in the
+        // parser...
+
+        let sheet_name = '';
+        let base: ICellAddress;
+        let label = '';
+
+        if (reference.count === 1) {
+          base = reference.start;
+          label = Area.CellAddressToLabel(reference.start, false);
+        }
+        else {
+          base = reference.start;
+          label = Area.CellAddressToLabel(reference.start, false) + ':' +
+                  Area.CellAddressToLabel(reference.end, false);
+        }
+
+        for (const sheet of this.model.sheets.list) {
+          if (sheet.id === base.sheet_id) {
+            sheet_name = sheet.name;
+            break;
+          }
+        }
+
+        if (!sheet_name) {
+          throw new Error('invalid sheet in reference');
+        }
+
+        if (QuotedSheetNameRegex.test(sheet_name)) {
+          return `'${sheet_name}'!${label}`;
+        }
+
+        return `${sheet_name}!${label}`;
+
+      }).join(',');
+
+      // the function (here "Notify") is never called. we're using a leaf
+      // node, which bypasses the standard calculation system and only updates
+      // a state reference when dirty. so here it's just an arbitrary string.
+
+      // still, we should use something that's not going to be used elsewhere
+      // in the future...
+
+      const formula = `=Internal.Notify(${string_reference})`;
+      // console.info('f', formula);
+
+      // we (theoretically) guarantee that all refeerences are qualified,
+      // so we don't need a context (active sheet) for relative references.
+      // we can just use model[0]
+
+      this.AddLeafVertex(notifier.vertex);
+      this.UpdateLeafVertex(notifier.vertex, formula, this.model.sheets.list[0]);
+
+      // update state (gets reset?)
+
+      notifier.state = notifier.vertex.state_id;
+      
+    }
+  }
+  */
+
+  /* *
+   * new notification API (testing)
+   * /
+  public AddNotifier(references: RangeReference|RangeReference[], notifier: NotifierType, context: Sheet): number {
+
+    if (!Array.isArray(references)) {
+      references = [references];
+    }
+
+    // even if these are strings we want to properly resolve them so
+    // we can store qualified references
+   
+    const qualified: Area[] = references.map(reference => {
+
+      if (typeof reference === 'string') {
+        return this.ResolveArea(reference, context).Clone();
+      }
+      if (IsCellAddress(reference)) {
+        return new Area({
+            ...reference, 
+            sheet_id: reference.sheet_id || context.id,
+          });
+      }
+
+      return new Area({
+          ...reference.start, 
+          sheet_id: reference.start.sheet_id || context.id,
+        }, {
+          ...reference.end, 
+        });
+
+    });
+
+    const internal: InternalNotifierType = {
+      id: this.notifier_id_source++,
+      notifier,
+      references: qualified,
+      vertex: new LeafVertex(), 
+      state: 0,
+    };
+
+    // update
+    this.UpdateNotifiers(internal);
+
+    // push to notifications
+    this.notifiers.push(internal);
+    
+    return internal.id;
+
+  }
+  */
+
+  public Unresolve(ref: IArea|ICellAddress, context: Sheet, qualified = true, named = true) {
+    
+    let range = '';
+    const area = IsCellAddress(ref) ? new Area(ref) : new Area(ref.start, ref.end);
+
+    if (named) {
+      const named_range = this.model.named_ranges.MatchSelection(area);
+      if (named_range) {
+        return named_range;
+      }
+    }
+
+    if (area.count > 1) {
+      range = Area.CellAddressToLabel(area.start) + ':' + Area.CellAddressToLabel(area.end);
+    }
+    else {
+      range = Area.CellAddressToLabel(area.start);
+    }
+
+    if (!qualified) {
+      return range;
+    }
+
+    // is there a function to resolve sheet? actually, don't we know that
+    // the active selection must be on the active sheet? (...)
+
+    const sheet_id = area.start.sheet_id || context?.id;
+    const sheet_name = this.ResolveSheetName(sheet_id, true);
+
+    return sheet_name ? sheet_name + '!' + range : range;
+
+  }
+
+  /**
+   * 
+   */
+  public ResolveSheetName(id: number, quote = false): string | undefined {
+    const sheet = this.model.sheets.Find(id);
+    if (sheet) {
+      if (quote && QuotedSheetNameRegex.test(sheet.name)) {
+        return `'${sheet.name}'`;
+      }
+      return sheet.name;
+    }
+    return undefined;
+  }
+
+  public RemoveConditional(conditional: ConditionalFormat): void {
+    if (conditional.type === 'expression') {
+      const vertex = conditional.internal?.vertex as LeafVertex;
+      if (vertex) {
+        vertex.Reset();
+        this.RemoveLeafVertex(vertex);
+      }
+    }
+  }
+
+  public UpdateConditionals(list?: ConditionalFormat|ConditionalFormat[], context?: Sheet): void {
+
+    if (!list) {
+      for (const sheet of this.model.sheets.list) {
+        if (sheet.conditional_formats?.length) {
+          this.UpdateConditionals(sheet.conditional_formats, sheet);
+        }
+      }
+      return;
+    }
+
+    if (!context) {
+      throw new Error('invalid call to update conditionals without context');
+    }
+
+    if (list && !Array.isArray(list)) {
+      list = [list];
+    }
+
+    for (const entry of list) {
+
+      let expression = '';
+
+      switch (entry.type) {
+        case 'cell-match':
+          expression = this.Unresolve(entry.area, context, true, false) + ' ' + entry.expression;
+          break;
+
+        case 'expression':
+          expression = entry.expression;
+          break;
+
+        default:
+          continue;
+      }
+
+      if (!expression) {
+        continue; // FIXME: warn?
+      }
+
+      // console.info({type: entry.type, expression});
+
+      if (!entry.internal) {
+        entry.internal = {};
+      }
+      if (!entry.internal.vertex) {
+        entry.internal.vertex = new CalculationLeafVertex();
+
+        // first pass, run the calculation
+        const check = this.Evaluate(expression, context, entry.options, true);
+        entry.internal.vertex.result = check;
+
+      }
+
+      const vertex = entry.internal.vertex as LeafVertex;
+      this.AddLeafVertex(vertex);
+      this.UpdateLeafVertex(vertex, expression, context);
+
+      /*
+      if (entry.type === 'cell-match') {
+        if (!entry.internal) {
+          entry.internal = {};
+        }
+        if (!entry.internal.vertex) {
+          entry.internal.vertex = new CalculationLeafVertex();
+        }
+        const vertex = entry.internal.vertex as LeafVertex;
+        this.AddLeafVertex(vertex);
+        this.UpdateLeafVertex(vertex, entry.expression, context);
+      }
+      else if (entry.type === 'expression') {
+        if (!entry.internal) {
+          entry.internal = {};
+        }
+        if (!entry.internal.vertex) {
+          entry.internal.vertex = new CalculationLeafVertex();
+
+          // set initial state based on current state
+          entry.internal.vertex.result = { type: ValueType.boolean, value: !!entry.applied };
+
+        }
+        const vertex = entry.internal.vertex as LeafVertex;
+        this.AddLeafVertex(vertex);
+        this.UpdateLeafVertex(vertex, entry.expression, context);
+      }
+      */
+
+    }
+
+  }
+
+  public RemoveAnnotation(annotation: Annotation): void {
+    const vertex = (annotation.temp.vertex as LeafVertex);
+    if (!vertex) { return; }
+    vertex.Reset();
+    this.RemoveLeafVertex(vertex);
+  }
+
+  public UpdateAnnotations(list?: Annotation|Annotation[], context?: Sheet): void {
+
+    if (!list) {
+
+      // update: since we don't have access to active_sheet, 
+      // just add all annotations. slightly less efficient 
+      // (perhaps) but better for handling multiple views.
+
+      for (const sheet of this.model.sheets.list) {
+        this.UpdateAnnotations(sheet.annotations, sheet);
+      }
+
+      return;
+
+    }
+
+    if (!context) {
+      throw new Error('invalid call to UpdateAnnotations with list but no sheet');
+    }
+
+    if (typeof list !== 'undefined' && !Array.isArray(list)) {
+      list = [list];
+    }
+
+    for (const entry of list) {
+      if (entry.data.formula) {
+        if (!entry.temp.vertex) {
+          entry.temp.vertex = new StateLeafVertex();
+        }
+        const vertex = entry.temp.vertex as LeafVertex;
+        this.AddLeafVertex(vertex);
+        this.UpdateLeafVertex(vertex, entry.data.formula, context);
+      }
+    }
+
+  }
+
+
+  // --- protected -------------------------------------------------------------
+
+  /**
+   * assuming the expression is an address, range, or named range, resolve
+   * to an address/area. returns undefined if the expression can't be resolved.
+   */
+  protected ResolveExpressionAddress(expr: ExpressionUnit, context?: ICellAddress): Area|undefined {
+
+    switch (expr.type) {
+      case 'address':
+        if (this.model.ResolveSheetID(expr, context)) {
+          return new Area(expr);
+        }
+        break;
+
+      case 'range':
+        if (this.model.ResolveSheetID(expr, context)) {
+          return new Area(expr.start, expr.end);
+        }
+        break;
+
+      case 'identifier':
+        {
+          const named_range =
+            this.model.named_ranges.Get(expr.name.toUpperCase());
+          if (named_range) {
+            return new Area(named_range.start, named_range.end);
+          }
+        }
+        break;
+    }
+
+    return undefined;
+
+  }
+
+  protected NamedRangeToAddressUnit(unit: UnitIdentifier): UnitAddress|UnitRange|undefined {
+
+    const normalized = unit.name.toUpperCase();
+    const named_range = this.model.named_ranges.Get(normalized);
+    if (named_range) {
+      if (named_range.count === 1) {
+        return this.ConstructAddressUnit(named_range.start, normalized, unit.id, unit.position);
+      }
+      else {
+        return {
+          type: 'range',
+          start: this.ConstructAddressUnit(named_range.start, normalized, unit.id, unit.position),
+          end: this.ConstructAddressUnit(named_range.end, normalized, unit.id, unit.position),
+          label: normalized,
+          id: unit.id,
+          position: unit.position,
+        };
+      }
+    }
+
+    return undefined;
+  }
+
+  /** named range support */
+  protected ConstructAddressUnit(address: ICellAddress, label: string, id: number, position: number): UnitAddress {
+    return {
+      type: 'address',
+      row: address.row,
+      column: address.column,
+      sheet_id: address.sheet_id,
+      label,
+      id,
+      position,
+    } as UnitAddress;
+  }
+
+  /**
+   * rebuild dependencies for a single expression (might be a cell, or an
+   * annotation/leaf node). can recurse on elements, so the return value
+   * is passed through. the first (outer) call can just leave it blank and
+   * use the return value.
+   *
+   * we're adding the sheet name so that (in mc expression calculator) we
+   * can turn address parameters into qualified labels. the normal routine
+   * will just use the ID as the name, that's fine, as long as it's unique
+   * (which it is).
+   *
+   * this might cause issues if we ever try to actually resolve from the
+   * sheet name, though, so (...)
+   */
+  protected RebuildDependencies(
+      unit: ExpressionUnit,
+      relative_sheet_id: number,
+      relative_sheet_name: string,
+      dependencies: DependencyList = {addresses: {}, ranges: {}},
+      context_address: ICellAddress,
+    ): DependencyList {
+
+    if (!relative_sheet_name) {
+      const sheet = this.model.sheets.Find(relative_sheet_id);
+      if (sheet) {
+        relative_sheet_name = sheet.name;
+      }
+    }
+
+    switch (unit.type){
+
+      case 'literal':
+      case 'missing':
+      case 'operator':
+        break;
+
+      case 'identifier':
+        {
+          // update to handle named expressions. just descend into
+          // the expression as if it were inline.
+          
+          const normalized = unit.name.toUpperCase();
+
+          if (this.model.named_expressions.has(normalized)) {
+            const expr = this.model.named_expressions.get(normalized);
+            if (expr) {
+              this.RebuildDependencies(expr, relative_sheet_id, relative_sheet_name, dependencies, context_address);
+            }
+          }
+          else {
+            const resolved = this.NamedRangeToAddressUnit(unit);
+            if (resolved) {
+              if (resolved.type === 'address') {
+                dependencies.addresses[resolved.label] = resolved;
+              }
+              else {
+                dependencies.ranges[resolved.label] = resolved;
+              }
+            }
+          }
+        }
+        break;
+
+      case 'structured-reference':
+
+        // when building the graph, resolve the reference to the table.
+        // this is the same thing we do in expression-calculator, and
+        // we rely on the same rules to ensure that the reference either
+        // stays consitent, or gets rebuilt.
+
+        {
+          const resolved = this.model.ResolveStructuredReference(unit, context_address);
+          if (resolved) {
+            if (resolved.type === 'address') {
+              dependencies.addresses[resolved.sheet_id + '!' + resolved.label] = resolved;
+            }
+            else {
+              dependencies.ranges[resolved.label] = resolved;
+            }
+          }
+
+
+          const table = this.model.tables.get(unit.table.toLowerCase());
+          if (table) {
+
+            // see ResolveStructuredReference in expression calculator
+
+            const row = context_address.row; // "this row"
+            if (row < table.area.start.row || row > table.area.end.row) {
+              break;
+            }
+
+            const reference_column = unit.column.toLowerCase();
+            let column = -1;
+      
+            if (table.columns) { // FIXME: make this required
+              for (let i = 0; i < table.columns.length; i++) {
+                if (reference_column === table.columns[i]) {
+                  column = table.area.start.column + i;
+                  break;
+                }
+              }
+            }
+
+            if (column >= 0) {
+
+              // does using the original label here, instead of a sheet
+              // address as label, mean we potentially have multiple
+              // references to the same cell? probably...
+
+              const address: UnitAddress = {
+                label: unit.label,
+                type: 'address',
+                row, 
+                column,
+                sheet_id: table.area.start.sheet_id,
+                id: unit.id,
+                position: unit.position,
+              };
+        
+              dependencies.addresses[address.sheet_id + '!' + address.label] = address;
+
+            }
+
+          }
+        }
+
+        break;
+
+      case 'address':
+
+        if (!unit.sheet_id) {
+          if (unit.sheet) {
+            const sheet = this.model.sheets.Find(unit.sheet);
+            if (sheet) {
+              unit.sheet_id = sheet.id;
+            }
+          }
+          else {
+            unit.sheet_id = relative_sheet_id;
+            unit.sheet = relative_sheet_name;
+          }
+
+          /*
+          unit.sheet_id = unit.sheet ?
+            (sheet_name_map[unit.sheet.toLowerCase()] || 0) :
+            relative_sheet_id;
+          if (!unit.sheet) { unit.sheet = relative_sheet_name; }
+          */
+
+        }
+        if (!unit.sheet_id) {
+
+          // FIXME: we don't necessarily need to warn here, because we'll
+          // get a warning when it tries to calculate. still this is helpful
+          // for debugging.
+
+          console.warn('invalid address in range [9d]');
+        }
+        else {
+          dependencies.addresses[unit.sheet_id + '!' + unit.label] = unit;
+        }
+        break; // this.AddressLabel(unit, offset);
+
+      case 'range':
+        if (!unit.start.sheet_id) {
+          if (unit.start.sheet) {
+            const sheet = this.model.sheets.Find(unit.start.sheet);
+            if (sheet) {
+              unit.start.sheet_id = sheet.id;
+            }
+          }
+          else {
+            unit.start.sheet_id = relative_sheet_id;
+            unit.start.sheet = relative_sheet_name;
+          }
+
+          /*
+          unit.start.sheet_id = unit.start.sheet ?
+            (sheet_name_map[unit.start.sheet.toLowerCase()] || 0) :
+            relative_sheet_id;
+          if (!unit.start.sheet) { unit.start.sheet = relative_sheet_name; }
+          */
+
+        }
+        if (!unit.start.sheet_id) {
+
+          // see above in the address handler
+
+          console.warn('invalid sheet in range', unit);
+        }
+        else {
+          dependencies.ranges[unit.start.sheet_id + '!' + unit.start.label + ':' + unit.end.label] = unit;
+        }
+        break;
+
+      case 'unary':
+        this.RebuildDependencies(unit.operand, relative_sheet_id, relative_sheet_name, dependencies, context_address);//, sheet_name_map);
+        break;
+
+      case 'binary':
+        this.RebuildDependencies(unit.left, relative_sheet_id, relative_sheet_name, dependencies, context_address);//, sheet_name_map);
+        this.RebuildDependencies(unit.right, relative_sheet_id, relative_sheet_name, dependencies, context_address);//, sheet_name_map);
+        break;
+
+      case 'group':
+        unit.elements.forEach((element) =>
+          this.RebuildDependencies(element, relative_sheet_id, relative_sheet_name, dependencies, context_address));//, sheet_name_map));
+        break;
+
+      case 'call':
+
+        // this is where we diverge. if there's a known function that has
+        // an "address" parameter, we don't treat it as a dependency. this is
+        // to support our weird MV syntax (weird here, but useful in Excel).
+
+        // UPDATE: this is broadly useful for some other functions, like OFFSET.
+        {
+          const args: ExpressionUnit[] = unit.args.slice(0);
+          const func = this.library.Get(unit.name);
+          if (func && func.arguments){
+            func.arguments.forEach((descriptor, index) => {
+              if (descriptor && descriptor.address) {
+
+                // we still want to fix sheet addresses, though, even if we're
+                // not tracking the dependency. to do that, we can recurse with
+                // a new (empty) dependency list, and just drop the new list
+
+                this.RebuildDependencies(args[index], relative_sheet_id, relative_sheet_name, undefined, context_address);//, sheet_name_map);
+
+                args[index] = { type: 'missing', id: -1 };
+              }
+            });
+          }
+          args.forEach((arg) => this.RebuildDependencies(arg, relative_sheet_id, relative_sheet_name, dependencies, context_address));//, sheet_name_map));
+
+        }
+        break;
+
+    }
+
+    return dependencies;
+  }
+
+  protected UpdateLeafVertex(vertex: LeafVertex, formula: string, context: Sheet): void {
+
+    vertex.Reset();
+
+    const parse_result = this.parser.Parse(formula);
+    if (parse_result.expression) {
+      const dependencies =
+        this.RebuildDependencies(
+          parse_result.expression,
+          // this.model.active_sheet.id,
+          // this.model.active_sheet.name,
+          context.id,
+          context.name,
+          undefined,
+          {row: 0, column: 0}, // fake context
+        );
+
+      for (const key of Object.keys(dependencies.ranges)){
+        const unit = dependencies.ranges[key];
+        const range = new Area(unit.start, unit.end);
+
+        range.Iterate((address: ICellAddress) => {
+          this.AddLeafVertexEdge(address, vertex);
+        });
+
+        /*
+        for (const address of range) {
+          this.AddLeafVertexEdge(address, vertex);
+        }
+        */
+      }
+
+      for (const key of Object.keys(dependencies.addresses)){
+        const address = dependencies.addresses[key];
+        this.AddLeafVertexEdge(address, vertex);
+      }
+
+    }
+
+    vertex.expression = parse_result.expression || {type: 'missing', id: -1};
+    vertex.expression_error = !parse_result.valid;
+
+    // vertex.UpdateState();
+
+  }
+
+  /* *
+   * we're passing model here to skip the test on each call
+   * 
+   * @param unit 
+   * @param model 
+   * /
+  protected ApplyMacroFunctionInternal(
+      unit: ExpressionUnit, 
+      model: DataModel, 
+      name_stack: Array<{[index: string]: ExpressionUnit}>,
+    ): ExpressionUnit { 
+
+      switch (unit.type) {
+
+        case 'identifier':
+          if (name_stack[0]) {
+            const value = name_stack[0][(unit.name || '').toUpperCase()];
+            if (value) {
+              return JSON.parse(JSON.stringify(value)) as ExpressionUnit;
+            }
+          }
+          break;
+
+        case 'binary':
+          unit.left = this.ApplyMacroFunctionInternal(unit.left, model, name_stack);
+          unit.right = this.ApplyMacroFunctionInternal(unit.right, model, name_stack);
+          break;
+  
+        case 'unary':
+          unit.operand = this.ApplyMacroFunctionInternal(unit.operand, model, name_stack);
+          break;
+  
+        case 'group':
+          unit.elements = unit.elements.map(element => this.ApplyMacroFunctionInternal(element, model, name_stack));
+          break;
+  
+        case 'call':
+          {
+            // do this first, so we can pass through directly
+            unit.args = unit.args.map(arg => this.ApplyMacroFunctionInternal(arg, model, name_stack));
+
+            const func = this.library.Get(unit.name);
+            if (!func) { 
+              const macro = model.macro_functions[unit.name.toUpperCase()];
+              if (macro && macro.expression) {
+
+                // clone
+                const expression = JSON.parse(JSON.stringify(macro.expression));
+
+                const bound_names: {[index: string]: ExpressionUnit} = {};
+
+                if (macro.argument_names) {
+                  for (let i = 0; i < macro.argument_names.length; i++) {
+                    const name = macro.argument_names[i].toUpperCase();
+          
+                    // temp just pass in
+                    bound_names[name] = unit.args[i] ? unit.args[i] : {type: 'missing'} as UnitMissing;
+                  }
+                }
+
+                // replace arguments
+                name_stack.unshift(bound_names);
+                const replacement = this.ApplyMacroFunctionInternal(expression, model, name_stack);                
+                name_stack.shift();
+                return replacement;
+
+              }
+            }
+          }
+
+          break;
+
+      }
+
+      return unit;
+
+  }
+
+  protected ApplyMacroFunctions(expression: ExpressionUnit): ExpressionUnit|undefined {
+
+    if (!this.model) { return; }
+
+    const count = Object.keys(this.model.macro_functions).length;
+    if (!count) { return; }
+
+    return this.ApplyMacroFunctionInternal(expression, this.model, []);
+
+  }
+  */
+
+  /** 
+   * 
+   */
+  protected RebuildGraphCell(cell: Cell, address: ICellAddress2): void {
+
+    // console.info("RGC", cell, address);
+
+    // array head
+    if (cell.area && cell.area.start.column === address.column && cell.area.start.row === address.row) {
+
+      const {start, end} = cell.area;
+
+      const sheet_id = start.sheet_id || address.sheet_id; // ... should always be ===
+      if (!start.sheet_id) { start.sheet_id = sheet_id; }
+
+      for (let column = start.column; column <= end.column; column++) {
+        for (let row = start.row; row <= end.row; row++) {
+          this.ResetInbound({ column, row, sheet_id }, true, false); // set dirty, don't create
+        }
+      }
+
+      this.SetDirty(address); // implicitly creates vertex for array head (if it doesn't already exist)
+
+      // implicit vertices from array head -> array members. this is required
+      // to correctly propagate dirtiness if a referenced cell changes state
+      // from array -> !array and vice-versa
+
+      for (let column = start.column; column <= end.column; column++) {
+        for (let row = start.row; row <= end.row; row++) {
+          if (row === start.row && column === start.column) { continue; }
+
+          this.AddEdge(start, {...start, row, column});
+        }
+      }
+
+    }
+
+    // formula?
+    if (cell.type === ValueType.formula) {
+
+      this.ResetInbound(address, true); // NOTE: sets dirty AND creates vertex if it doesn't exist
+      const parse_result = this.parser.Parse(cell.value as string);
+
+      // we have a couple of "magic" functions that can have loops
+      // but shouldn't trigger circular references. we need to check
+      // for those here...
+
+      if (parse_result.expression) {
+
+        // FIXME: move macro function parsing here; so that we don't
+        // need special call semantics, and dependencies work as normal.
+
+        // NOTE: the problem with that is you have to deep-parse every function,
+        // here, to look for macros. that might be OK, but the alternative is
+        // just to calculate them on demand, which seems a lot more efficient
+
+        // TEMP removing old macro handling
+        // const modified = this.ApplyMacroFunctions(parse_result.expression);
+        // if (modified) { parse_result.expression = modified; }
+
+        // ...
+
+        if (parse_result.expression.type === 'call') {
+          const func = this.library.Get(parse_result.expression.name);
+
+          // this is for sparklines and checkboxes atm
+
+          if (func && (func.render || func.click)) {
+            cell.render_function = func.render;
+            cell.click_function = func.click;
+          }
+
+        }
+
+        const dependencies = this.RebuildDependencies(parse_result.expression, address.sheet_id, '', undefined, address); // cell.sheet_id);
+
+        for (const key of Object.keys(dependencies.ranges)) {
+          const unit = dependencies.ranges[key];
+          const range = new Area(unit.start, unit.end);
+
+          // testing out array vertices (vertices that represent ranges).
+          // this is an effort to reduce the number of vertices in the graph,
+          // especially since these are generally unecessary (except for
+          // formula cells).
+
+          // if you want to drop this, go back to the non-array code below
+          // and it should go back to the old way (but there will still be
+          // some cruft in graph.ts, tests that will need to be removed).
+
+          // actually it's probably something that could be balanced based
+          // on the number of constants vs the number of formulae in the
+          // range. more (or all) constants, use a range. more/all formula,
+          // iterate.
+
+          // --- array version -----------------------------------------------
+
+          /*
+          const status = this.AddArrayVertexEdge(range, cell);
+
+          if (status !== GraphStatus.OK) {
+            global_status = status;
+            if (!initial_reference) initial_reference = { ...cell };
+          }
+          */
+
+          // --- non-array version -------------------------------------------
+
+          /*
+          range.Iterate((target: ICellAddress) => {
+            this.AddEdge(target, address);
+          });
+          */
+
+          // --- trying again... ---------------------------------------------
+
+          if (range.entire_row || range.entire_column) {
+            this.AddArrayEdge(range, address);
+          }
+          else {
+            range.Iterate((target: ICellAddress) => this.AddEdge(target, address));
+          }
+
+
+          // --- end ---------------------------------------------------------
+
+        }
+
+        for (const key of Object.keys(dependencies.addresses)) {
+          const dependency = dependencies.addresses[key];
+          this.AddEdge(dependency, address);
+        }
+
+      }
+
+      const vertex = this.GetVertex(address, true);
+
+      if (vertex) {
+        vertex.expression = parse_result.expression || { type: 'missing', id: -1 };
+        vertex.expression_error = !parse_result.valid;
+      }
+
+    }
+    else if (cell.value !== cell.calculated) {
+
+      // sets dirty and removes inbound edges (in case the cell
+      // previously contained a formula and now it contains a constant).
+
+      this.ResetInbound(address, true, false); // NOTE: sets dirty
+    }
+    else if (cell.type === ValueType.undefined) {
+
+      // in the new framework, we get here on any cleared cell, but
+      // the behavior is OK
+
+      // if we get here, it means that this cell was cleared but is not
+      // 'empty'; in practice, that means it has a merge cell. reset inbound
+      // and set dirty.
+
+      // is this unecessarily flagging a number of cells? (...)
+
+      this.ResetInbound(address, true, false, true);
+
+      // we should be able to remove this vertex altogether; watch
+      // out for arrays here
+
+      // this.RemoveVertex(address); // implicit
+      
+    }
+    else {
+
+      // the reason you never get here is that the standard case is 
+      // value !== calculated. if you enter a constant, we flush 
+      // calculated first; so while the value doesn't change, it no 
+      // longer === calculated.
+
+      // actually we do get here in the case of an array head with
+      // a constant value. so we should stop shouting about it.
+
+      // this is just a constant?
+      // console.warn('UNHANDLED CASE', cell);
+
+    }
+
+
+  }
+
+  /**
+   * rebuild the graph; parse expressions, build a dependency map,
+   * initialize edges between nodes.
+   *
+   * FIXME: if we want to compose functions, we could do that here,
+   * which might result in some savings [?]
+   */
+  protected RebuildGraph(subset?: Area): void {
+
+    if (subset) {
+
+      if (!subset.start.sheet_id) {
+        throw new Error('subset missing sheet id');
+      }
+
+      // const cells = this.cells_map[subset.start.sheet_id];
+      const cells = this.model.sheets.Find(subset.start.sheet_id)?.cells;
+
+      if (cells) {
+        for (let row = subset.start.row; row <= subset.end.row; row++) {
+          const row_array = cells.data[row];
+          if (row_array) {
+            for (let column = subset.start.column; column <= subset.end.column; column++) {
+              const cell = row_array[column];
+              if (cell) {
+                this.RebuildGraphCell(cell, {row, column, sheet_id: subset.start.sheet_id});
+              }
+            }
+          }
+        } 
+      }
+
+    }
+    else {
+      for (const sheet of this.model.sheets.list || []) {
+        const rows = sheet.cells.data.length;
+        for (let row = 0; row < rows; row++) {
+          const row_array = sheet.cells.data[row];
+          if (row_array) {
+            const columns = row_array.length;
+            for (let column = 0; column < columns; column++) {
+              const cell = row_array[column];
+              if (cell) {
+                this.RebuildGraphCell(cell, {row, column, sheet_id: sheet.id});
+              }
+            }
+          }
+        }
+      }
+    }
+
+  }
+
+  // eslint-disable-next-line @typescript-eslint/no-explicit-any
+  protected IsNativeOrTypedArray(val: unknown): boolean {
+    return Array.isArray(val) || (val instanceof Float64Array) || (val instanceof Float32Array);
+  }
+
+  /**
+   * check if a cell is volatile. normally this falls out of the calculation,
+   * but if we build the graph and set values explicitly, we need to check.
+   */
+  protected CheckVolatile(vertex: SpreadsheetVertex): boolean {
+    if (!vertex.expression || vertex.expression_error) return false;
+
+    let volatile = false;
+
+    this.parser.Walk(vertex.expression, (unit: ExpressionUnit) => {
+      if (unit.type === 'call') {
+        const func = this.library.Get(unit.name);
+        if (func && func.volatile) volatile = true;
+      }
+      return !volatile; // short circuit
+    });
+
+    return volatile;
+
+  }
+
+}